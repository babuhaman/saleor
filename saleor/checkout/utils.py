--- conflicted
+++ resolved
@@ -883,14 +883,11 @@
     order = Order.objects.create(**order_data)
 
     _fill_order_with_cart_data(order, cart, discounts, taxes)
-<<<<<<< HEAD
 
     # DEMO: anonymize order and cart data
     obfuscate_cart(cart)
     obfuscate_order(order)
 
-    return order
-=======
     return order
 
 
@@ -918,5 +915,4 @@
     if not is_fully_paid(cart):
         return False, pgettext_lazy(
             'order placement error', 'Checkout is not fully paid')
-    return True, None
->>>>>>> 1f3434bd
+    return True, None