import itertools
from dataclasses import dataclass
from functools import singledispatch
from typing import (
    TYPE_CHECKING,
    Any,
    Callable,
    Dict,
    Iterable,
    List,
    Optional,
    Tuple,
    Union,
)

from django.utils.encoding import smart_text
from django.utils.functional import SimpleLazyObject

from ..discount import DiscountInfo, VoucherType
from ..discount.interface import fetch_voucher_info
from ..discount.utils import fetch_active_discounts
from ..shipping.interface import ShippingMethodData
from ..shipping.models import ShippingMethod, ShippingMethodChannelListing
from ..shipping.utils import (
    convert_to_shipping_method_data,
    initialize_shipping_method_active_status,
)
from ..warehouse import WarehouseClickAndCollectOption
from ..warehouse.models import Warehouse

if TYPE_CHECKING:
    from ..account.models import Address, User
    from ..channel.models import Channel
<<<<<<< HEAD
    from ..discount.models import CheckoutDiscount, Voucher
=======
    from ..discount.interface import VoucherInfo
    from ..discount.models import Voucher
>>>>>>> 63073a86
    from ..plugins.manager import PluginsManager
    from ..product.models import (
        Collection,
        Product,
        ProductChannelListing,
        ProductType,
        ProductVariant,
        ProductVariantChannelListing,
    )
    from .models import Checkout, CheckoutLine


@dataclass
class CheckoutLineInfo:
    line: "CheckoutLine"
    variant: "ProductVariant"
    channel_listing: "ProductVariantChannelListing"
    product: "Product"
    product_type: "ProductType"
    collections: List["Collection"]
    voucher: Optional["Voucher"] = None


@dataclass
class CheckoutInfo:
    checkout: "Checkout"
    user: Optional["User"]
    channel: "Channel"
    billing_address: Optional["Address"]
    shipping_address: Optional["Address"]
    delivery_method_info: "DeliveryMethodBase"
    all_shipping_methods: List["ShippingMethodData"]
    valid_pick_up_points: List["Warehouse"]
    discounts: Optional[List["CheckoutDiscount"]] = None
    voucher: Optional["Voucher"] = None

    @property
    def valid_shipping_methods(self) -> List["ShippingMethodData"]:
        return [method for method in self.all_shipping_methods if method.active]

    @property
    def valid_delivery_methods(
        self,
    ) -> List[Union["ShippingMethodData", "Warehouse"]]:
        return list(
            itertools.chain(
                self.valid_shipping_methods,
                self.valid_pick_up_points,
            )
        )

    def get_country(self) -> str:
        address = self.shipping_address or self.billing_address
        if address is None or not address.country:
            return self.checkout.country.code
        return address.country.code

    def get_customer_email(self) -> Optional[str]:
        return self.user.email if self.user else self.checkout.email


@dataclass(frozen=True)
class DeliveryMethodBase:
    delivery_method: Optional[Union["ShippingMethodData", "Warehouse"]] = None
    shipping_address: Optional["Address"] = None

    @property
    def warehouse_pk(self) -> Optional[str]:
        pass

    @property
    def delivery_method_order_field(self) -> dict:
        return {"shipping_method": self.delivery_method}

    @property
    def is_local_collection_point(self) -> bool:
        return False

    @property
    def delivery_method_name(self) -> Dict[str, Optional[str]]:
        return {"shipping_method_name": None}

    def get_warehouse_filter_lookup(self) -> Dict[str, Any]:
        return {}

    def is_valid_delivery_method(self) -> bool:
        return False

    def is_method_in_valid_methods(self, checkout_info: "CheckoutInfo") -> bool:
        return False


@dataclass(frozen=True)
class ShippingMethodInfo(DeliveryMethodBase):
    delivery_method: "ShippingMethodData"
    shipping_address: Optional["Address"]

    @property
    def delivery_method_name(self) -> Dict[str, Optional[str]]:
        return {"shipping_method_name": smart_text(self.delivery_method.name)}

    @property
    def delivery_method_order_field(self) -> dict:
        if not self.delivery_method.is_external:
            return {"shipping_method_id": int(self.delivery_method.id)}
        return {}

    def is_valid_delivery_method(self) -> bool:
        return bool(self.shipping_address)

    def is_method_in_valid_methods(self, checkout_info: "CheckoutInfo") -> bool:
        valid_delivery_methods = checkout_info.valid_delivery_methods
        return bool(
            valid_delivery_methods and self.delivery_method in valid_delivery_methods
        )


@dataclass(frozen=True)
class CollectionPointInfo(DeliveryMethodBase):
    delivery_method: "Warehouse"
    shipping_address: Optional["Address"]

    @property
    def warehouse_pk(self):
        return self.delivery_method.pk

    @property
    def delivery_method_order_field(self) -> dict:
        return {"collection_point": self.delivery_method}

    @property
    def is_local_collection_point(self):
        return (
            self.delivery_method.click_and_collect_option
            == WarehouseClickAndCollectOption.LOCAL_STOCK
        )

    @property
    def delivery_method_name(self) -> Dict[str, Optional[str]]:
        return {"collection_point_name": smart_text(self.delivery_method)}

    def get_warehouse_filter_lookup(self) -> Dict[str, Any]:
        return (
            {"warehouse_id": self.delivery_method.pk}
            if self.is_local_collection_point
            else {}
        )

    def is_valid_delivery_method(self) -> bool:
        return (
            self.shipping_address is not None
            and self.shipping_address == self.delivery_method.address
        )

    def is_method_in_valid_methods(self, checkout_info) -> bool:
        valid_delivery_methods = checkout_info.valid_delivery_methods
        return bool(
            valid_delivery_methods and self.delivery_method in valid_delivery_methods
        )


@singledispatch
def get_delivery_method_info(
    delivery_method: Optional[Union["ShippingMethodData", "Warehouse", Callable]],
    address=Optional["Address"],
) -> DeliveryMethodBase:
    if callable(delivery_method):
        delivery_method = delivery_method()
    if delivery_method is None:
        return DeliveryMethodBase()
    if isinstance(delivery_method, ShippingMethodData):
        return ShippingMethodInfo(delivery_method, address)
    if isinstance(delivery_method, Warehouse):
        return CollectionPointInfo(delivery_method, delivery_method.address)

    raise NotImplementedError()


def fetch_checkout_lines(
    checkout: "Checkout", prefetch_variant_attributes=False
) -> Tuple[Iterable[CheckoutLineInfo], Iterable[int]]:
    """Fetch checkout lines as CheckoutLineInfo objects."""
    from .utils import get_voucher_for_checkout

    prefetched_fields = [
        "variant__product__collections",
        "variant__product__channel_listings__channel",
        "variant__channel_listings__channel",
        "variant__product__product_type",
    ]
    if prefetch_variant_attributes:
        prefetched_fields.extend(
            [
                "variant__attributes__assignment__attribute",
                "variant__attributes__values",
            ]
        )
    lines = checkout.lines.prefetch_related(*prefetched_fields)
    lines_info = []
    unavailable_variant_pks = []
    product_channel_listing_mapping: Dict[int, Optional["ProductChannelListing"]] = {}

    for line in lines:
        variant = line.variant
        product = variant.product
        product_type = product.product_type
        collections = list(product.collections.all())

        variant_channel_listing = _get_variant_channel_listing(
            variant, checkout.channel_id
        )

        if not _is_variant_valid(
            checkout, product, variant_channel_listing, product_channel_listing_mapping
        ):
            unavailable_variant_pks.append(variant.pk)
            continue

        lines_info.append(
            CheckoutLineInfo(
                line=line,
                variant=variant,
                channel_listing=variant_channel_listing,
                product=product,
                product_type=product_type,
                collections=collections,
            )
        )

    if checkout.voucher_code and lines_info:
        channel_slug = checkout.channel.slug
        voucher = get_voucher_for_checkout(
            checkout, channel_slug=channel_slug, with_prefetch=True
        )
        if not voucher:
            # in case when voucher is expired, it will be null so no need to apply any
            # discount from voucher
            return lines_info, unavailable_variant_pks
        if voucher.type == VoucherType.SPECIFIC_PRODUCT or voucher.apply_once_per_order:
            discounts = fetch_active_discounts()
            voucher_info = fetch_voucher_info(voucher)
            apply_voucher_to_checkout_line(
                voucher_info, checkout, lines_info, discounts
            )
    return lines_info, unavailable_variant_pks


def _get_variant_channel_listing(variant: "ProductVariant", channel_id: int):
    variant_channel_listing = None
    for channel_listing in variant.channel_listings.all():
        if channel_listing.channel_id == channel_id:
            variant_channel_listing = channel_listing
    return variant_channel_listing


def _is_variant_valid(
    checkout: "Checkout",
    product: "Product",
    variant_channel_listing: "ProductVariantChannelListing",
    product_channel_listing_mapping: dict,
):
    if not variant_channel_listing or variant_channel_listing.price is None:
        return False

    product_channel_listing = _get_product_channel_listing(
        product_channel_listing_mapping, checkout.channel_id, product
    )

    if (
        not product_channel_listing
        or product_channel_listing.is_available_for_purchase() is False
        or not product_channel_listing.is_visible
    ):
        return False

    return True


def _get_product_channel_listing(
    product_channel_listing_mapping: dict, channel_id: int, product: "Product"
):
    product_channel_listing = product_channel_listing_mapping.get(product.id)
    if product.id not in product_channel_listing_mapping:
        for channel_listing in product.channel_listings.all():  # type: ignore
            if channel_listing.channel_id == channel_id:
                product_channel_listing = channel_listing
        product_channel_listing_mapping[product.id] = product_channel_listing
    return product_channel_listing


def apply_voucher_to_checkout_line(
    voucher_info: "VoucherInfo",
    checkout: "Checkout",
    lines_info: Iterable[CheckoutLineInfo],
    discounts: Iterable["DiscountInfo"],
):
    """Attach voucher to valid checkout lines info.

    Apply a voucher to checkout line info when the voucher has the type
    SPECIFIC_PRODUCTS or is applied only to the cheapest item.
    """
    from .utils import get_discounted_lines

    voucher = voucher_info.voucher
    discounted_lines_by_voucher: List[CheckoutLineInfo] = []
    if voucher.apply_once_per_order:
        channel = checkout.channel
        cheapest_line_price = None
        cheapest_line = None
        for line_info in lines_info:
            line_price = line_info.variant.get_price(
                product=line_info.product,
                collections=line_info.collections,
                channel=channel,
                channel_listing=line_info.channel_listing,
                discounts=discounts,
                price_override=line_info.line.price_override,
            )
            if not cheapest_line or cheapest_line_price > line_price:
                cheapest_line_price = line_price
                cheapest_line = line_info
        if cheapest_line:
            discounted_lines_by_voucher.append(cheapest_line)
    else:
        discounted_lines_by_voucher.extend(
            get_discounted_lines(lines_info, voucher_info)
        )
    for line_info in lines_info:
        if line_info in discounted_lines_by_voucher:
            line_info.voucher = voucher


def fetch_checkout_info(
    checkout: "Checkout",
    lines: Iterable[CheckoutLineInfo],
    discounts: Iterable["DiscountInfo"],
    manager: "PluginsManager",
    shipping_channel_listings: Optional[
        Iterable["ShippingMethodChannelListing"]
    ] = None,
) -> CheckoutInfo:
    """Fetch checkout as CheckoutInfo object."""
    from .utils import get_voucher_for_checkout

    channel = checkout.channel
    shipping_address = checkout.shipping_address
    if shipping_channel_listings is None:
        shipping_channel_listings = channel.shipping_method_listings.all()
    voucher = get_voucher_for_checkout(checkout, channel_slug=channel.slug)

    delivery_method_info = get_delivery_method_info(None, shipping_address)
    checkout_info = CheckoutInfo(
        checkout=checkout,
        user=checkout.user,
        channel=channel,
        discounts=list(checkout.discounts.all()),
        billing_address=checkout.billing_address,
        shipping_address=shipping_address,
        delivery_method_info=delivery_method_info,
        all_shipping_methods=[],
        valid_pick_up_points=[],
        voucher=voucher,
    )
    update_delivery_method_lists_for_checkout_info(
        checkout_info,
        checkout.shipping_method,
        checkout.collection_point,
        shipping_address,
        lines,
        discounts,
        manager,
        shipping_channel_listings,
    )

    return checkout_info


def update_checkout_info_delivery_method_info(
    checkout_info: CheckoutInfo,
    shipping_method: Optional[ShippingMethod],
    collection_point: Optional[Warehouse],
    shipping_channel_listings: Iterable[ShippingMethodChannelListing],
):
    """Update delivery_method_attribute for CheckoutInfo.

    The attribute is lazy-evaluated avoid external API calls unless accessed.
    """
    from .utils import get_external_shipping_id

    delivery_method: Optional[Union[ShippingMethodData, Warehouse, Callable]] = None
    checkout = checkout_info.checkout
    if shipping_method:
        # Find listing for the currently selected shipping method
        shipping_channel_listing = None
        for listing in shipping_channel_listings:
            if listing.shipping_method_id == shipping_method.id:
                shipping_channel_listing = listing
                break

        delivery_method = convert_to_shipping_method_data(
            shipping_method, shipping_channel_listing
        )

    elif external_shipping_method_id := get_external_shipping_id(checkout):
        # A local function is used to delay evaluation
        # of the lazy `all_shipping_methods` attribute
        def _resolve_external_method():
            methods = {
                method.id: method for method in checkout_info.all_shipping_methods
            }
            return methods.get(external_shipping_method_id)

        delivery_method = _resolve_external_method

    else:
        delivery_method = collection_point

    checkout_info.delivery_method_info = SimpleLazyObject(
        lambda: get_delivery_method_info(
            delivery_method,
            checkout_info.shipping_address,
        )
    )  # type: ignore


def update_checkout_info_shipping_address(
    checkout_info: CheckoutInfo,
    address: Optional["Address"],
    lines: Iterable[CheckoutLineInfo],
    discounts: Iterable["DiscountInfo"],
    manager: "PluginsManager",
    shipping_channel_listings: Iterable["ShippingMethodChannelListing"],
):
    checkout_info.shipping_address = address

    update_delivery_method_lists_for_checkout_info(
        checkout_info,
        checkout_info.checkout.shipping_method,
        checkout_info.checkout.collection_point,
        address,
        lines,
        discounts,
        manager,
        shipping_channel_listings,
    )


def get_valid_internal_shipping_method_list_for_checkout_info(
    checkout_info: "CheckoutInfo",
    shipping_address: Optional["Address"],
    lines: Iterable[CheckoutLineInfo],
    discounts: Iterable["DiscountInfo"],
    shipping_channel_listings: Iterable[ShippingMethodChannelListing],
) -> List["ShippingMethodData"]:
    from . import base_calculations
    from .utils import get_valid_internal_shipping_methods_for_checkout

    country_code = shipping_address.country.code if shipping_address else None

    subtotal = base_calculations.base_checkout_lines_total(
        lines,
        checkout_info.channel,
        checkout_info.checkout.currency,
        discounts,
    )

    # if a voucher is applied to shipping, we don't want to subtract the discount amount
    # as some methods based on shipping price may become unavailable,
    # for example, method on which the discount was applied
    is_shipping_voucher = (
        checkout_info.voucher and checkout_info.voucher.type == VoucherType.SHIPPING
    )
    if not is_shipping_voucher:
        subtotal -= checkout_info.checkout.discount

    valid_shipping_methods = get_valid_internal_shipping_methods_for_checkout(
        checkout_info,
        lines,
        subtotal,
        shipping_channel_listings,
        country_code=country_code,
    )

    return valid_shipping_methods


def get_valid_external_shipping_method_list_for_checkout_info(
    checkout_info: "CheckoutInfo",
    shipping_address: Optional["Address"],
    lines: Iterable[CheckoutLineInfo],
    discounts: Iterable["DiscountInfo"],
    manager: "PluginsManager",
) -> List["ShippingMethodData"]:

    return manager.list_shipping_methods_for_checkout(
        checkout=checkout_info.checkout, channel_slug=checkout_info.channel.slug
    )


def update_delivery_method_lists_for_checkout_info(
    checkout_info: "CheckoutInfo",
    shipping_method: Optional["ShippingMethod"],
    collection_point: Optional["Warehouse"],
    shipping_address: Optional["Address"],
    lines: Iterable[CheckoutLineInfo],
    discounts: Iterable["DiscountInfo"],
    manager: "PluginsManager",
    shipping_channel_listings: Iterable[ShippingMethodChannelListing],
):
    """Update the list of shipping methods for checkout info.

    Shipping methods excluded by Saleor's own business logic are not present
    in the result list.

    Availability of shipping methods according to plugins is indicated
    by the `active` field.
    """

    def _resolve_all_shipping_methods():
        # Fetch all shipping method from all sources, including sync webhooks
        all_methods = list(
            itertools.chain(
                get_valid_internal_shipping_method_list_for_checkout_info(
                    checkout_info,
                    shipping_address,
                    lines,
                    discounts,
                    shipping_channel_listings,
                ),
                get_valid_external_shipping_method_list_for_checkout_info(
                    checkout_info, shipping_address, lines, discounts, manager
                ),
            )
        )
        # Filter shipping methods using sync webhooks
        excluded_methods = manager.excluded_shipping_methods_for_checkout(
            checkout_info.checkout, all_methods
        )
        initialize_shipping_method_active_status(all_methods, excluded_methods)
        return all_methods

    checkout_info.all_shipping_methods = SimpleLazyObject(
        _resolve_all_shipping_methods
    )  # type: ignore
    checkout_info.valid_pick_up_points = SimpleLazyObject(
        lambda: (
            get_valid_collection_points_for_checkout_info(
                shipping_address, lines, checkout_info
            )
        )
    )  # type: ignore
    update_checkout_info_delivery_method_info(
        checkout_info,
        shipping_method,
        collection_point,
        shipping_channel_listings,
    )


def get_valid_collection_points_for_checkout_info(
    shipping_address: Optional["Address"],
    lines: Iterable[CheckoutLineInfo],
    checkout_info: CheckoutInfo,
):
    from .utils import get_valid_collection_points_for_checkout

    if shipping_address:
        country_code = shipping_address.country.code
    else:
        country_code = checkout_info.channel.default_country.code

    valid_collection_points = get_valid_collection_points_for_checkout(
        lines, country_code=country_code, quantity_check=False
    )
    return SimpleLazyObject(lambda: list(valid_collection_points))


def update_checkout_info_delivery_method(
    checkout_info: CheckoutInfo,
    delivery_method: Optional[Union["ShippingMethodData", "Warehouse"]],
):
    checkout_info.delivery_method_info = get_delivery_method_info(
        delivery_method, checkout_info.shipping_address
    )<|MERGE_RESOLUTION|>--- conflicted
+++ resolved
@@ -31,12 +31,8 @@
 if TYPE_CHECKING:
     from ..account.models import Address, User
     from ..channel.models import Channel
-<<<<<<< HEAD
+    from ..discount.interface import VoucherInfo
     from ..discount.models import CheckoutDiscount, Voucher
-=======
-    from ..discount.interface import VoucherInfo
-    from ..discount.models import Voucher
->>>>>>> 63073a86
     from ..plugins.manager import PluginsManager
     from ..product.models import (
         Collection,
