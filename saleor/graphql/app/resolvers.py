from urllib.parse import urljoin, urlparse

from ...app import models
from ...app.types import AppExtensionTarget
from ...core.jwt import (
    create_access_token_for_app,
    create_access_token_for_app_extension,
)
<<<<<<< HEAD
from ..account.dataloaders import load_user
=======
>>>>>>> 42f9464c
from ..core.utils import from_global_id_or_error
from .enums import AppTypeEnum


def resolve_apps_installations(info):
    return models.AppInstallation.objects.all()


def resolve_apps(info):
    return models.App.objects.all()


def resolve_access_token_for_app(info, root):
    if root.type != AppTypeEnum.THIRDPARTY.value:
        return None

<<<<<<< HEAD
    user = load_user(info.context)
    if user.is_anonymous or not user.is_staff:
=======
    user = info.context.user
    if not user or not user.is_staff:
>>>>>>> 42f9464c
        return None
    return create_access_token_for_app(root, user)


<<<<<<< HEAD
def resolve_access_token_for_app_extension(info, root):
    user = load_user(info.context)
=======
def resolve_access_token_for_app_extension(info, root, app):
    user = info.context.user
>>>>>>> 42f9464c
    if not user:
        return None
    extension_permissions = root.permissions.all()
    user_permissions = user.effective_permissions
    if set(extension_permissions).issubset(user_permissions):
        return create_access_token_for_app_extension(
            app_extension=root, permissions=extension_permissions, user=user, app=app
        )
    return None


def resolve_app(_info, id):
    if not id:
        return None
    _, id = from_global_id_or_error(id, "App")
    return models.App.objects.filter(id=id).first()


def resolve_app_extensions(_info):
    return models.AppExtension.objects.filter(app__is_active=True)


def resolve_app_extension_url(root):
    """Return an extension url.

    Apply url stitching when these 3 conditions are met:
        - url starts with /
        - target == "POPUP"
        - appUrl is defined
    """
    target = root.get("target", AppExtensionTarget.POPUP)
    app_url = root["app_url"]
    url = root["url"]
    if url.startswith("/") and app_url and target == AppExtensionTarget.POPUP:
        parsed_url = urlparse(app_url)
        new_path = urljoin(parsed_url.path, url[1:])
        return parsed_url._replace(path=new_path).geturl()
    return url<|MERGE_RESOLUTION|>--- conflicted
+++ resolved
@@ -6,10 +6,7 @@
     create_access_token_for_app,
     create_access_token_for_app_extension,
 )
-<<<<<<< HEAD
 from ..account.dataloaders import load_user
-=======
->>>>>>> 42f9464c
 from ..core.utils import from_global_id_or_error
 from .enums import AppTypeEnum
 
@@ -26,24 +23,14 @@
     if root.type != AppTypeEnum.THIRDPARTY.value:
         return None
 
-<<<<<<< HEAD
     user = load_user(info.context)
-    if user.is_anonymous or not user.is_staff:
-=======
-    user = info.context.user
     if not user or not user.is_staff:
->>>>>>> 42f9464c
         return None
     return create_access_token_for_app(root, user)
 
 
-<<<<<<< HEAD
-def resolve_access_token_for_app_extension(info, root):
+def resolve_access_token_for_app_extension(info, root, app):
     user = load_user(info.context)
-=======
-def resolve_access_token_for_app_extension(info, root, app):
-    user = info.context.user
->>>>>>> 42f9464c
     if not user:
         return None
     extension_permissions = root.permissions.all()
