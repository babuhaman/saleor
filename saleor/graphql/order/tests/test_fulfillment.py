--- conflicted
+++ resolved
@@ -834,11 +834,7 @@
     assert event_cancelled.user == staff_api_client.user
 
 
-<<<<<<< HEAD
-def test_cancel_fulfillment_cancelled_state(
-=======
 def test_cancel_fulfillment_canceled_state(
->>>>>>> f900529f
     staff_api_client, fulfillment, permission_manage_orders, warehouse
 ):
     query = CANCEL_FULFILLMENT_MUTATION
