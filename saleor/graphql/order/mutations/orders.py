--- conflicted
+++ resolved
@@ -8,13 +8,9 @@
 from ....core.permissions import OrderPermissions
 from ....core.taxes import TaxError, zero_taxed_money
 from ....core.tracing import traced_atomic_transaction
-<<<<<<< HEAD
 from ....core.transactions import transaction_with_commit_on_errors
-from ....order import FulfillmentStatus, OrderLineData, OrderStatus, events, models
-=======
 from ....order import FulfillmentStatus, OrderLineData, OrderStatus, events
 from ....order import models as order_models
->>>>>>> 2154f85d
 from ....order.actions import (
     cancel_order,
     capture_payments,
@@ -36,12 +32,8 @@
     recalculate_order,
     update_order_prices,
 )
-<<<<<<< HEAD
 from ....payment.model_helpers import get_total_authorized
-=======
-from ....payment import PaymentError, TransactionKind, gateway
 from ....plugins.manager import PluginsManager
->>>>>>> 2154f85d
 from ....shipping import models as shipping_models
 from ...account.types import AddressInput
 from ...core.mutations import BaseMutation, ModelMutation
@@ -545,7 +537,7 @@
             info,
             data.get("id"),
             only_type=Order,
-            qs=models.Order.objects.prefetch_related("payments"),
+            qs=order_models.Order.objects.prefetch_related("payments"),
         )
         payments = get_authorized_payments(order)
         clean_order_capture(order, payments, amount)
@@ -583,7 +575,7 @@
             info,
             data.get("id"),
             only_type=Order,
-            qs=models.Order.objects.prefetch_related("payments"),
+            qs=order_models.Order.objects.prefetch_related("payments"),
         )
         payments = [p for p in get_active_payments(order)]
         clean_void_payments(payments)
