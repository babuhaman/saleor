--- conflicted
+++ resolved
@@ -4,14 +4,8 @@
 from ....core.permissions import OrderPermissions
 from ....order.actions import order_voided
 from ....order.error_codes import OrderErrorCode
-<<<<<<< HEAD
 from ....payment import TransactionKind, gateway
-from ...app.dataloaders import load_app
-=======
-from ....payment import PaymentError, TransactionKind, gateway
-from ....payment.gateway import request_void_action
 from ...app.dataloaders import get_app_promise
->>>>>>> 10356eb2
 from ...core.mutations import BaseMutation
 from ...core.types import OrderError
 from ...plugins.dataloaders import get_plugin_manager_promise
@@ -48,9 +42,8 @@
     @classmethod
     def perform_mutation(cls, _root, info, **data):
         order = cls.get_node_or_error(info, data.get("id"), only_type=Order)
-<<<<<<< HEAD
-        app = load_app(info.context)
-        manager = load_plugin_manager(info.context)
+        app = get_app_promise(info.context).get()
+        manager = get_plugin_manager_promise(info.context).get()
         payment = order.get_last_payment()
         clean_void_payment(payment)
         transaction = try_payment_action(
@@ -67,30 +60,6 @@
         # asynchronous webhook with update status
         if transaction.kind == TransactionKind.VOID:
             order_voided(
-=======
-        app = get_app_promise(info.context).get()
-        manager = get_plugin_manager_promise(info.context).get()
-        if payment_transactions := list(order.payment_transactions.all()):
-            # We use the last transaction as we don't have a possibility to
-            # provide way of handling multiple transaction here
-            try:
-                request_void_action(
-                    payment_transactions[-1],
-                    manager,
-                    channel_slug=order.channel.slug,
-                    user=info.context.user,
-                    app=app,
-                )
-            except PaymentError as e:
-                raise ValidationError(
-                    str(e),
-                    code=OrderErrorCode.MISSING_TRANSACTION_ACTION_REQUEST_WEBHOOK,
-                )
-        else:
-            payment = order.get_last_payment()
-            clean_void_payment(payment)
-            transaction = try_payment_action(
->>>>>>> 10356eb2
                 order,
                 info.context.user,
                 app,
