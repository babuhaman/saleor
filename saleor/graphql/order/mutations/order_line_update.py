import graphene
from django.core.exceptions import ValidationError
from django.db import transaction

from ....core.exceptions import InsufficientStock
from ....core.permissions import OrderPermissions
from ....core.tracing import traced_atomic_transaction
from ....order import models
from ....order.error_codes import OrderErrorCode
from ....order.fetch import OrderLineInfo
from ....order.utils import (
    change_order_line_quantity,
    invalidate_order_prices,
    recalculate_order_weight,
)
from ...core.mutations import ModelMutation
from ...core.types import OrderError
from ..types import Order, OrderLine
from .draft_order_create import OrderLineInput
from .utils import EditableOrderValidationMixin, get_webhook_handler_by_order_status


class OrderLineUpdate(EditableOrderValidationMixin, ModelMutation):
    order = graphene.Field(Order, description="Related order.")

    class Arguments:
        id = graphene.ID(description="ID of the order line to update.", required=True)
        input = OrderLineInput(
            required=True, description="Fields required to update an order line."
        )

    class Meta:
        description = "Updates an order line of an order."
        model = models.OrderLine
        object_type = OrderLine
        permissions = (OrderPermissions.MANAGE_ORDERS,)
        error_type_class = OrderError
        error_type_field = "order_errors"

    @classmethod
    def clean_input(cls, info, instance, data):
        instance.old_quantity = instance.quantity
        cleaned_input = super().clean_input(info, instance, data)
        cls.validate_order(instance.order)

        quantity = data["quantity"]
        if quantity <= 0:
            raise ValidationError(
                {
                    "quantity": ValidationError(
                        "Ensure this value is greater than 0.",
                        code=OrderErrorCode.ZERO_QUANTITY,
                    )
                }
            )
        return cleaned_input

    @classmethod
    @traced_atomic_transaction()
    def save(cls, info, instance, cleaned_input):
        manager = info.context.plugins
        warehouse_pk = (
            instance.allocations.first().stock.warehouse.pk
            if instance.order.is_unconfirmed()
            else None
        )
        line_info = OrderLineInfo(
            line=instance,
            quantity=instance.quantity,
            variant=instance.variant,
            warehouse_pk=warehouse_pk,
        )
        try:
            change_order_line_quantity(
                info.context.user,
                info.context.app,
                line_info,
                instance.old_quantity,
                instance.quantity,
                instance.order.channel.slug,
                manager,
            )
        except InsufficientStock:
            raise ValidationError(
                "Cannot set new quantity because of insufficient stock.",
                code=OrderErrorCode.INSUFFICIENT_STOCK,
            )
<<<<<<< HEAD
=======
        invalidate_order_prices(instance.order)
        recalculate_order_weight(instance.order)
        instance.order.save(update_fields=["should_refresh_prices", "weight"])
>>>>>>> aa74ef6b

        recalculate_order(instance.order)
        func = get_webhook_handler_by_order_status(instance.order.status, info)
        transaction.on_commit(lambda: func(instance.order))

    @classmethod
    def success_response(cls, instance):
        response = super().success_response(instance)
        response.order = instance.order
        return response<|MERGE_RESOLUTION|>--- conflicted
+++ resolved
@@ -85,14 +85,10 @@
                 "Cannot set new quantity because of insufficient stock.",
                 code=OrderErrorCode.INSUFFICIENT_STOCK,
             )
-<<<<<<< HEAD
-=======
         invalidate_order_prices(instance.order)
         recalculate_order_weight(instance.order)
         instance.order.save(update_fields=["should_refresh_prices", "weight"])
->>>>>>> aa74ef6b
 
-        recalculate_order(instance.order)
         func = get_webhook_handler_by_order_status(instance.order.status, info)
         transaction.on_commit(lambda: func(instance.order))
 
