--- conflicted
+++ resolved
@@ -349,13 +349,9 @@
     ]
 
     schema_context = request.getfixturevalue("schema_context")
-<<<<<<< HEAD
     schema_context.user = SimpleLazyObject(
         lambda: staff_user
-    )  # TODO: change to setting token for user
-=======
-    schema_context.user = SimpleLazyObject(lambda: staff_user)
->>>>>>> 42f9464c
+    )  # TODO DEKOZA: change to setting token for user
 
     product_id = graphene.Node.to_global_id("Product", product.pk)
     variables = {"productId": product_id, "channel": channel_USD.slug}
