import graphene
import graphene_django_optimizer as gql_optimizer
from django_countries.fields import Country
from graphene import relay

from ...payment import models
from ..account.types import Address
from ..core.connection import CountableDjangoObjectType
from ..core.types import Money
from .enums import OrderAction, PaymentChargeStatusEnum


class Transaction(CountableDjangoObjectType):
    amount = graphene.Field(Money, description="Total amount of the transaction.")

    class Meta:
        description = "An object representing a single payment."
        interfaces = [relay.Node]
        model = models.Transaction
        filter_fields = ["id"]
<<<<<<< HEAD
        exclude_fields = ["currency"]

    def resolve_amount(self, info):
=======
        only_fields = [
            "id",
            "created",
            "payment",
            "token",
            "kind",
            "is_success",
            "error",
            "gateway_response",
        ]

    def resolve_amount(self, _info):
>>>>>>> e81494c9
        return self.get_amount()


class CreditCard(graphene.ObjectType):
    brand = graphene.String(description="Card brand.", required=True)
    first_digits = graphene.String(
        description="The host name of the domain.", required=True
    )
    last_digits = graphene.String(
        description="Last 4 digits of the card number.", required=True
    )
    exp_month = graphene.Int(
        description=("Two-digit number representing the card’s expiration month."),
        required=True,
    )
    exp_year = graphene.Int(
        description=("Four-digit number representing the card’s expiration year."),
        required=True,
    )


class Payment(CountableDjangoObjectType):
    charge_status = PaymentChargeStatusEnum(
        description="Internal payment status.", required=True
    )
    actions = graphene.List(
        OrderAction,
        description="""List of actions that can be performed in
        the current state of a payment.""",
        required=True,
    )
    total = graphene.Field(Money, description="Total amount of the payment.")
    captured_amount = graphene.Field(
        Money, description="Total amount captured for this payment."
    )
    billing_address = graphene.Field(Address, description="Customer billing address.")
    transactions = graphene.List(
        Transaction, description="List of all transactions within this payment."
    )
    available_capture_amount = graphene.Field(
        Money, description="Maximum amount of money that can be captured."
    )
    available_refund_amount = graphene.Field(
        Money, description="Maximum amount of money that can be refunded."
    )
    credit_card = graphene.Field(
        CreditCard, description="The details of the card used for this payment."
    )

    class Meta:
        description = "Represents a payment of a given type."
        interfaces = [relay.Node]
        model = models.Payment
        filter_fields = ["id"]
<<<<<<< HEAD
        exclude_fields = [
            "billing_first_name",
            "billing_last_name",
            "billing_company_name",
            "billing_address_1",
            "billing_address_2",
            "billing_city",
            "billing_postal_code",
            "billing_country_code",
            "billing_country_area",
            "currency",
            "billing_city_area",
        ]

    @gql_optimizer.resolver_hints(prefetch_related="transactions")
    def resolve_actions(self, info):
=======
        only_fields = [
            "id",
            "gateway",
            "is_active",
            "created",
            "modified",
            "token",
            "checkout",
            "order",
            "billing_email",
            "customer_ip_address",
            "extra_data",
        ]

    @gql_optimizer.resolver_hints(prefetch_related="transactions")
    def resolve_actions(self, _info):
>>>>>>> e81494c9
        actions = []
        if self.can_capture():
            actions.append(OrderAction.CAPTURE)
        if self.can_refund():
            actions.append(OrderAction.REFUND)
        if self.can_void():
            actions.append(OrderAction.VOID)
        return actions

    def resolve_total(self, _info):
        return self.get_total()

    def resolve_captured_amount(self, _info):
        return self.get_captured_amount()

    def resolve_billing_address(self, _info):
        return Address(
            first_name=self.billing_first_name,
            last_name=self.billing_last_name,
            company_name=self.billing_company_name,
            street_address_1=self.billing_address_1,
            street_address_2=self.billing_address_2,
            city=self.billing_city,
            city_area=self.billing_city_area,
            postal_code=self.billing_postal_code,
            country=Country(self.billing_country_code),
            country_area=self.billing_country_area,
        )

    @gql_optimizer.resolver_hints(prefetch_related="transactions")
<<<<<<< HEAD
    def resolve_transactions(self, info):
=======
    def resolve_transactions(self, _info):
>>>>>>> e81494c9
        return self.transactions.all()

    def resolve_available_refund_amount(self, _info):
        # FIXME TESTME
        if not self.can_refund():
            return None
        return self.get_captured_amount()

    @gql_optimizer.resolver_hints(prefetch_related="transactions")
<<<<<<< HEAD
    def resolve_available_capture_amount(self, info):
=======
    def resolve_available_capture_amount(self, _info):
>>>>>>> e81494c9
        # FIXME TESTME
        if not self.can_capture():
            return None
        return self.get_charge_amount()

    def resolve_credit_card(self, _info):
        data = {
            "first_digits": self.cc_first_digits,
            "last_digits": self.cc_last_digits,
            "brand": self.cc_brand,
            "exp_month": self.cc_exp_month,
            "exp_year": self.cc_exp_year,
        }
        if not any(data.values()):
            return None
        return CreditCard(**data)<|MERGE_RESOLUTION|>--- conflicted
+++ resolved
@@ -18,11 +18,6 @@
         interfaces = [relay.Node]
         model = models.Transaction
         filter_fields = ["id"]
-<<<<<<< HEAD
-        exclude_fields = ["currency"]
-
-    def resolve_amount(self, info):
-=======
         only_fields = [
             "id",
             "created",
@@ -35,7 +30,6 @@
         ]
 
     def resolve_amount(self, _info):
->>>>>>> e81494c9
         return self.get_amount()
 
 
@@ -90,24 +84,6 @@
         interfaces = [relay.Node]
         model = models.Payment
         filter_fields = ["id"]
-<<<<<<< HEAD
-        exclude_fields = [
-            "billing_first_name",
-            "billing_last_name",
-            "billing_company_name",
-            "billing_address_1",
-            "billing_address_2",
-            "billing_city",
-            "billing_postal_code",
-            "billing_country_code",
-            "billing_country_area",
-            "currency",
-            "billing_city_area",
-        ]
-
-    @gql_optimizer.resolver_hints(prefetch_related="transactions")
-    def resolve_actions(self, info):
-=======
         only_fields = [
             "id",
             "gateway",
@@ -124,7 +100,6 @@
 
     @gql_optimizer.resolver_hints(prefetch_related="transactions")
     def resolve_actions(self, _info):
->>>>>>> e81494c9
         actions = []
         if self.can_capture():
             actions.append(OrderAction.CAPTURE)
@@ -155,11 +130,7 @@
         )
 
     @gql_optimizer.resolver_hints(prefetch_related="transactions")
-<<<<<<< HEAD
-    def resolve_transactions(self, info):
-=======
     def resolve_transactions(self, _info):
->>>>>>> e81494c9
         return self.transactions.all()
 
     def resolve_available_refund_amount(self, _info):
@@ -169,11 +140,7 @@
         return self.get_captured_amount()
 
     @gql_optimizer.resolver_hints(prefetch_related="transactions")
-<<<<<<< HEAD
-    def resolve_available_capture_amount(self, info):
-=======
     def resolve_available_capture_amount(self, _info):
->>>>>>> e81494c9
         # FIXME TESTME
         if not self.can_capture():
             return None
