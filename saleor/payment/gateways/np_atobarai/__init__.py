--- conflicted
+++ resolved
@@ -1,46 +1,20 @@
 import os
-<<<<<<< HEAD
-=======
 from typing import List
->>>>>>> 41ecc534
 
 import opentracing
 
 from ... import TransactionKind
 from ...interface import GatewayConfig, GatewayResponse, PaymentData
 from . import api
-<<<<<<< HEAD
-from .api_types import PaymentStatus, get_api_config
+from .api_types import ApiConfig, PaymentStatus, get_api_config
 
 
 def inject_api_config(fun):
     def inner(payment_information: PaymentData, config: GatewayConfig):
         return fun(payment_information, get_api_config(config.connection_params))
-=======
-from .api_types import ApiConfig, PaymentStatus, get_api_config
->>>>>>> 41ecc534
 
     return inner
 
-<<<<<<< HEAD
-
-@inject_api_config
-def process_payment(
-    payment_information: PaymentData, config: GatewayConfig
-) -> GatewayResponse:
-    raise NotImplementedError
-=======
-def inject_api_config(fun):
-    def inner(payment_information: PaymentData, config: GatewayConfig):
-        return fun(payment_information, get_api_config(config.connection_params))
->>>>>>> 41ecc534
-
-    return inner
-
-<<<<<<< HEAD
-@inject_api_config
-def capture(payment_information: PaymentData, config: GatewayConfig) -> GatewayResponse:
-=======
 
 def parse_errors(errors: List[str]) -> str:
     return os.linesep.join(errors)
@@ -67,13 +41,11 @@
 
 @inject_api_config
 def capture(payment_information: PaymentData, config: ApiConfig) -> GatewayResponse:
->>>>>>> 41ecc534
     raise NotImplementedError
 
 
 @inject_api_config
-<<<<<<< HEAD
-def void(payment_information: PaymentData, config: GatewayConfig) -> GatewayResponse:
+def void(payment_information: PaymentData, config: ApiConfig) -> GatewayResponse:
     with opentracing.global_tracer().start_active_span("np-atobarai.checkout.payments"):
         result = api.cancel_transaction(config, payment_information)  # type: ignore
 
@@ -90,13 +62,5 @@
 
 
 @inject_api_config
-def refund(payment_information: PaymentData, config: GatewayConfig) -> GatewayResponse:
-=======
-def void(payment_information: PaymentData, config: ApiConfig) -> GatewayResponse:
-    raise NotImplementedError
-
-
-@inject_api_config
 def refund(payment_information: PaymentData, config: ApiConfig) -> GatewayResponse:
->>>>>>> 41ecc534
     raise NotImplementedError