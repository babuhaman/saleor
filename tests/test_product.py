import datetime
import json
from unittest.mock import Mock

import pytest
from django.urls import reverse
from django.utils.encoding import smart_text
from tests.utils import filter_products_by_attribute

from saleor.cart import CartStatus, utils
from saleor.cart.models import Cart
from saleor.product import (
    ProductAvailabilityStatus, VariantAvailabilityStatus, models)
from saleor.product.utils import (
    allocate_stock, deallocate_stock, decrease_stock,
    get_attributes_display_map, get_availability,
    get_product_availability_status, get_variant_availability_status,
    get_variant_picker_data, increase_stock)


@pytest.fixture()
def product_with_no_attributes(product_type, default_category):
    product = models.Product.objects.create(
        name='Test product', price='10.00', product_type=product_type,
        category=default_category)
    return product


def test_stock_selector(product_in_stock):
    variant = product_in_stock.variants.get()
    preferred_stock = variant.select_stockrecord(5)
    assert preferred_stock.quantity_available >= 5


def test_allocate_stock(product_in_stock):
    variant = product_in_stock.variants.get()
    stock = variant.select_stockrecord(5)
    assert stock.quantity_allocated == 0
    allocate_stock(stock, 1)
    stock.refresh_from_db()
    assert stock.quantity_allocated == 1


def test_decrease_stock(product_in_stock):
    stock = product_in_stock.variants.first().stock.first()
    stock.quantity = 100
    stock.quantity_allocated = 80
    stock.save()
    decrease_stock(stock, 50)
    stock.refresh_from_db()
    assert stock.quantity == 50
    assert stock.quantity_allocated == 30


def test_increase_stock(product_in_stock):
    stock = product_in_stock.variants.first().stock.first()
    stock.quantity = 100
    stock.quantity_allocated = 80
    stock.save()
    increase_stock(stock, 50)
    stock.refresh_from_db()
    assert stock.quantity == 150
    assert stock.quantity_allocated == 80


def test_deallocate_stock(product_in_stock):
    stock = product_in_stock.variants.first().stock.first()
    stock.quantity = 100
    stock.quantity_allocated = 80
    stock.save()
    deallocate_stock(stock, 50)
    stock.refresh_from_db()
    assert stock.quantity == 100
    assert stock.quantity_allocated == 30


def test_product_page_redirects_to_correct_slug(client, product_in_stock):
    uri = product_in_stock.get_absolute_url()
    uri = uri.replace(product_in_stock.get_slug(), 'spanish-inquisition')
    response = client.get(uri)
    assert response.status_code == 301
    location = response['location']
    if location.startswith('http'):
        location = location.split('http://testserver')[1]
    assert location == product_in_stock.get_absolute_url()


def test_product_preview(admin_client, client, product_in_stock):
    product_in_stock.available_on = (
        datetime.date.today() + datetime.timedelta(days=7))
    product_in_stock.save()
    response = client.get(product_in_stock.get_absolute_url())
    assert response.status_code == 404
    response = admin_client.get(product_in_stock.get_absolute_url())
    assert response.status_code == 200


def test_availability(product_in_stock, monkeypatch, settings):
    availability = get_availability(product_in_stock)
    assert availability.price_range == product_in_stock.get_price_range()
    assert availability.price_range_local_currency is None
    monkeypatch.setattr(
        'django_prices_openexchangerates.models.get_rates',
        lambda c: {'PLN': Mock(rate=2)})
    settings.DEFAULT_COUNTRY = 'PL'
    settings.OPENEXCHANGERATES_API_KEY = 'fake-key'
    availability = get_availability(product_in_stock, local_currency='PLN')
    assert availability.price_range_local_currency.min_price.currency == 'PLN'
    assert availability.available


def test_available_products_only_published(product_list):
    available_products = models.Product.objects.available_products()
    assert available_products.count() == 2
    assert all([product.is_published for product in available_products])


def test_available_products_only_available(product_list):
    product = product_list[0]
    date_tomorrow = datetime.date.today() + datetime.timedelta(days=1)
    product.available_on = date_tomorrow
    product.save()
    available_products = models.Product.objects.available_products()
    assert available_products.count() == 1
    assert all([product.is_available() for product in available_products])


def test_filtering_by_attribute(db, color_attribute, default_category):
    product_type_a = models.ProductType.objects.create(
        name='New class', has_variants=True)
    product_type_a.product_attributes.add(color_attribute)
    product_type_b = models.ProductType.objects.create(
        name='New class', has_variants=True)
    product_type_b.variant_attributes.add(color_attribute)
    product_a = models.Product.objects.create(
        name='Test product a', price=10, product_type=product_type_a,
        category=default_category)
    models.ProductVariant.objects.create(product=product_a, sku='1234')
    product_b = models.Product.objects.create(
        name='Test product b', price=10, product_type=product_type_b,
        category=default_category)
    variant_b = models.ProductVariant.objects.create(product=product_b,
                                                     sku='12345')
    color = color_attribute.values.first()
    color_2 = color_attribute.values.last()
    product_a.set_attribute(color_attribute.pk, color.pk)
    product_a.save()
    variant_b.set_attribute(color_attribute.pk, color.pk)
    variant_b.save()

    filtered = filter_products_by_attribute(models.Product.objects.all(),
                                            color_attribute.pk, color.pk)
    assert product_a in list(filtered)
    assert product_b in list(filtered)

    product_a.set_attribute(color_attribute.pk, color_2.pk)
    product_a.save()
    filtered = filter_products_by_attribute(models.Product.objects.all(),
                                            color_attribute.pk, color.pk)
    assert product_a not in list(filtered)
    assert product_b in list(filtered)
    filtered = filter_products_by_attribute(models.Product.objects.all(),
                                            color_attribute.pk, color_2.pk)
    assert product_a in list(filtered)
    assert product_b not in list(filtered)


def test_view_invalid_add_to_cart(client, product_in_stock, request_cart):
    variant = product_in_stock.variants.get()
    request_cart.add(variant, 2)
    response = client.post(
        reverse(
            'product:add-to-cart',
            kwargs={
                'slug': product_in_stock.get_slug(),
                'product_id': product_in_stock.pk}),
        {})
    assert response.status_code == 200
    assert request_cart.quantity == 2


def test_view_add_to_cart(client, product_in_stock, request_cart):
    variant = product_in_stock.variants.get()
    request_cart.add(variant, 1)
    response = client.post(
        reverse(
            'product:add-to-cart',
            kwargs={'slug': product_in_stock.get_slug(),
                    'product_id': product_in_stock.pk}),
        {'quantity': 1, 'variant': variant.pk})
    assert response.status_code == 302
    assert request_cart.quantity == 1


def test_adding_to_cart_with_current_user_token(
        admin_user, admin_client, product_in_stock):
    client = admin_client
    key = utils.COOKIE_NAME
    cart = Cart.objects.create(user=admin_user)
    variant = product_in_stock.variants.first()
    cart.add(variant, 1)

    response = client.get('/cart/')
    utils.set_cart_cookie(cart, response)
    client.cookies[key] = response.cookies[key]

    client.post(
        reverse('product:add-to-cart',
                kwargs={'slug': product_in_stock.get_slug(),
                        'product_id': product_in_stock.pk}),
        {'quantity': 1, 'variant': variant.pk})

    assert Cart.objects.count() == 1
    assert Cart.objects.get(user=admin_user).pk == cart.pk


def test_adding_to_cart_with_another_user_token(
        admin_user, admin_client, product_in_stock, customer_user):
    client = admin_client
    key = utils.COOKIE_NAME
    cart = Cart.objects.create(user=customer_user)
    variant = product_in_stock.variants.first()
    cart.add(variant, 1)

    response = client.get('/cart/')
    utils.set_cart_cookie(cart, response)
    client.cookies[key] = response.cookies[key]

    client.post(
        reverse('product:add-to-cart',
                kwargs={'slug': product_in_stock.get_slug(),
                        'product_id': product_in_stock.pk}),
        {'quantity': 1, 'variant': variant.pk})

    assert Cart.objects.count() == 2
    assert Cart.objects.get(user=admin_user).pk != cart.pk


def test_anonymous_adding_to_cart_with_another_user_token(
        client, product_in_stock, customer_user):
    key = utils.COOKIE_NAME
    cart = Cart.objects.create(user=customer_user)
    variant = product_in_stock.variants.first()
    cart.add(variant, 1)

    response = client.get('/cart/')
    utils.set_cart_cookie(cart, response)
    client.cookies[key] = response.cookies[key]

    client.post(
        reverse('product:add-to-cart',
                kwargs={'slug': product_in_stock.get_slug(),
                        'product_id': product_in_stock.pk}),
        {'quantity': 1, 'variant': variant.pk})

    assert Cart.objects.count() == 2
    assert Cart.objects.get(user=None).pk != cart.pk


def test_adding_to_cart_with_deleted_cart_token(
        admin_user, admin_client, product_in_stock):
    client = admin_client
    key = utils.COOKIE_NAME
    cart = Cart.objects.create(user=admin_user)
    old_token = cart.token
    variant = product_in_stock.variants.first()
    cart.add(variant, 1)

    response = client.get('/cart/')
    utils.set_cart_cookie(cart, response)
    client.cookies[key] = response.cookies[key]
    cart.delete()

    client.post(
        reverse('product:add-to-cart',
                kwargs={'slug': product_in_stock.get_slug(),
                        'product_id': product_in_stock.pk}),
        {'quantity': 1, 'variant': variant.pk})

    assert Cart.objects.count() == 1
    assert not Cart.objects.filter(token=old_token).exists()


def test_adding_to_cart_with_closed_cart_token(
        admin_user, admin_client, product_in_stock):
    client = admin_client
    key = utils.COOKIE_NAME
    cart = Cart.objects.create(user=admin_user)
    variant = product_in_stock.variants.first()
    cart.add(variant, 1)
    cart.change_status(CartStatus.ORDERED)

    response = client.get('/cart/')
    utils.set_cart_cookie(cart, response)
    client.cookies[key] = response.cookies[key]

    client.post(
        reverse('product:add-to-cart',
                kwargs={'slug': product_in_stock.get_slug(),
                        'product_id': product_in_stock.pk}),
        {'quantity': 1, 'variant': variant.pk})

    assert Cart.objects.filter(
        user=admin_user, status=CartStatus.OPEN).count() == 1
    assert Cart.objects.filter(
        user=admin_user, status=CartStatus.ORDERED).count() == 1


def test_get_attributes_display_map(product_in_stock):
    attributes = product_in_stock.product_type.product_attributes.all()
    attributes_display_map = get_attributes_display_map(
        product_in_stock, attributes)

    product_attr = product_in_stock.product_type.product_attributes.first()
    attr_value = product_attr.values.first()

    assert len(attributes_display_map) == 1
    assert attributes_display_map == {product_attr.pk: attr_value}


def test_get_attributes_display_map_empty(product_with_no_attributes):
    product = product_with_no_attributes
    attributes = product.product_type.product_attributes.all()

    assert get_attributes_display_map(product, attributes) == {}


def test_get_attributes_display_map_no_choices(product_in_stock):
    attributes = product_in_stock.product_type.product_attributes.all()
    product_attr = attributes.first()

    product_in_stock.set_attribute(product_attr.pk, -1)
    attributes_display_map = get_attributes_display_map(
        product_in_stock, attributes)

    assert attributes_display_map == {product_attr.pk: smart_text(-1)}


def test_product_availability_status(unavailable_product):
    product = unavailable_product
    product.product_type.has_variants = True

    # product is not published
    status = get_product_availability_status(product)
    assert status == ProductAvailabilityStatus.NOT_PUBLISHED

    product.is_published = True
    product.save()

    # product has no variants
    status = get_product_availability_status(product)
    assert status == ProductAvailabilityStatus.VARIANTS_MISSSING

    # product has variant but not stock records
    variant_1 = product.variants.create(sku='test-1')
    variant_2 = product.variants.create(sku='test-2')
    status = get_product_availability_status(product)
    assert status == ProductAvailabilityStatus.NOT_CARRIED

    # create empty stock records
    stock_1 = variant_1.stock.create(quantity=0)
    stock_2 = variant_2.stock.create(quantity=0)
    status = get_product_availability_status(product)
    assert status == ProductAvailabilityStatus.OUT_OF_STOCK

    # assign quantity to only one stock record
    stock_1.quantity = 5
    stock_1.save()
    status = get_product_availability_status(product)
    assert status == ProductAvailabilityStatus.LOW_STOCK

    # both stock records have some quantity
    stock_2.quantity = 5
    stock_2.save()
    status = get_product_availability_status(product)
    assert status == ProductAvailabilityStatus.READY_FOR_PURCHASE

    # set product availability date from future
    product.available_on = datetime.date.today() + datetime.timedelta(days=1)
    product.save()
    status = get_product_availability_status(product)
    assert status == ProductAvailabilityStatus.NOT_YET_AVAILABLE


def test_variant_availability_status(unavailable_product):
    product = unavailable_product
    product.product_type.has_variants = True

    variant = product.variants.create(sku='test')
    status = get_variant_availability_status(variant)
    assert status == VariantAvailabilityStatus.NOT_CARRIED

    stock = variant.stock.create(quantity=0)
    status = get_variant_availability_status(variant)
    assert status == VariantAvailabilityStatus.OUT_OF_STOCK

    stock.quantity = 5
    stock.save()
    status = get_variant_availability_status(variant)
    assert status == VariantAvailabilityStatus.AVAILABLE


<<<<<<< HEAD
=======
def test_product_filter_before_filtering(
        authorized_client, product_in_stock, default_category):
    products = models.Product.objects.all().filter(
        category__name=default_category).order_by('-price')
    url = reverse(
        'product:category', kwargs={'path': default_category.slug,
                                    'category_id': default_category.pk})
    response = authorized_client.get(url)
    assert list(products) == list(response.context['filter_set'].qs)


def test_product_filter_product_exists(authorized_client, product_in_stock,
                                       default_category):
    products = (models.Product.objects.all()
                .filter(category__name=default_category)
                .order_by('-price'))
    url = reverse(
        'product:category', kwargs={'path': default_category.slug,
                                    'category_id': default_category.pk})
    data = {'price_0': [''], 'price_1': ['20']}
    response = authorized_client.get(url, data)
    assert list(response.context['filter_set'].qs) == list(products)


def test_product_filter_product_does_not_exist(
        authorized_client, product_in_stock, default_category):
    url = reverse(
        'product:category', kwargs={'path': default_category.slug,
                                    'category_id': default_category.pk})
    data = {'price_0': ['20'], 'price_1': ['']}
    response = authorized_client.get(url, data)
    assert not list(response.context['filter_set'].qs)


def test_product_filter_form(authorized_client, product_in_stock,
                             default_category):
    products = (models.Product.objects.all()
                .filter(category__name=default_category)
                .order_by('-price'))
    url = reverse(
        'product:category', kwargs={'path': default_category.slug,
                                    'category_id': default_category.pk})
    response = authorized_client.get(url)
    assert 'price' in response.context['filter_set'].form.fields.keys()
    assert 'sort_by' in response.context['filter_set'].form.fields.keys()
    assert list(response.context['filter_set'].qs) == list(products)


def test_product_filter_sorted_by_price_descending(
    authorized_client, product_list, default_category):
    products = (models.Product.objects.all()
                .filter(category__name=default_category, is_published=True)
                .order_by('-price'))
    url = reverse(
        'product:category', kwargs={'path': default_category.slug,
                                    'category_id': default_category.pk})
    data = {'sort_by': '-price'}
    response = authorized_client.get(url, data)
    assert list(response.context['filter_set'].qs) == list(products)


def test_product_filter_sorted_by_wrong_parameter(
        authorized_client, product_in_stock, default_category):
    url = reverse(
        'product:category', kwargs={'path': default_category.slug,
                                    'category_id': default_category.pk})
    data = {'sort_by': 'aaa'}
    response = authorized_client.get(url, data)
    assert not list(response.context['filter_set'].qs)


>>>>>>> c1c5b93b
def test_get_variant_picker_data_proper_variant_count(product_in_stock):
    """
    test checks if get_variant_picker_data provide proper count of
    variant information from available product variants and not count
    of variant attributes from product type
    """
    data = get_variant_picker_data(
        product_in_stock, discounts=None, local_currency=None)

    assert len(data['variantAttributes'][0]['values']) == 1


def test_view_ajax_available_variants_list(admin_client, product_in_stock):
    variant = product_in_stock.variants.first()
    variants_list = [
        {'id': variant.pk, 'text': '123, Test product (Size: Small), $10.00'}
    ]

    url = reverse('dashboard:ajax-available-variants')
    response = admin_client.get(url, HTTP_X_REQUESTED_WITH='XMLHttpRequest')
    resp_decoded = json.loads(response.content.decode('utf-8'))

    assert response.status_code == 200
    assert resp_decoded == {'results': variants_list}


def test_view_ajax_available_products_list(admin_client, product_in_stock):
    products_list = [{'id': product_in_stock.pk, 'text': 'Test product'}]

    url = reverse('dashboard:ajax-products')
    response = admin_client.get(url, HTTP_X_REQUESTED_WITH='XMLHttpRequest')
    resp_decoded = json.loads(response.content.decode('utf-8'))

    assert response.status_code == 200
    assert resp_decoded == {'results': products_list}<|MERGE_RESOLUTION|>--- conflicted
+++ resolved
@@ -400,80 +400,6 @@
     assert status == VariantAvailabilityStatus.AVAILABLE
 
 
-<<<<<<< HEAD
-=======
-def test_product_filter_before_filtering(
-        authorized_client, product_in_stock, default_category):
-    products = models.Product.objects.all().filter(
-        category__name=default_category).order_by('-price')
-    url = reverse(
-        'product:category', kwargs={'path': default_category.slug,
-                                    'category_id': default_category.pk})
-    response = authorized_client.get(url)
-    assert list(products) == list(response.context['filter_set'].qs)
-
-
-def test_product_filter_product_exists(authorized_client, product_in_stock,
-                                       default_category):
-    products = (models.Product.objects.all()
-                .filter(category__name=default_category)
-                .order_by('-price'))
-    url = reverse(
-        'product:category', kwargs={'path': default_category.slug,
-                                    'category_id': default_category.pk})
-    data = {'price_0': [''], 'price_1': ['20']}
-    response = authorized_client.get(url, data)
-    assert list(response.context['filter_set'].qs) == list(products)
-
-
-def test_product_filter_product_does_not_exist(
-        authorized_client, product_in_stock, default_category):
-    url = reverse(
-        'product:category', kwargs={'path': default_category.slug,
-                                    'category_id': default_category.pk})
-    data = {'price_0': ['20'], 'price_1': ['']}
-    response = authorized_client.get(url, data)
-    assert not list(response.context['filter_set'].qs)
-
-
-def test_product_filter_form(authorized_client, product_in_stock,
-                             default_category):
-    products = (models.Product.objects.all()
-                .filter(category__name=default_category)
-                .order_by('-price'))
-    url = reverse(
-        'product:category', kwargs={'path': default_category.slug,
-                                    'category_id': default_category.pk})
-    response = authorized_client.get(url)
-    assert 'price' in response.context['filter_set'].form.fields.keys()
-    assert 'sort_by' in response.context['filter_set'].form.fields.keys()
-    assert list(response.context['filter_set'].qs) == list(products)
-
-
-def test_product_filter_sorted_by_price_descending(
-    authorized_client, product_list, default_category):
-    products = (models.Product.objects.all()
-                .filter(category__name=default_category, is_published=True)
-                .order_by('-price'))
-    url = reverse(
-        'product:category', kwargs={'path': default_category.slug,
-                                    'category_id': default_category.pk})
-    data = {'sort_by': '-price'}
-    response = authorized_client.get(url, data)
-    assert list(response.context['filter_set'].qs) == list(products)
-
-
-def test_product_filter_sorted_by_wrong_parameter(
-        authorized_client, product_in_stock, default_category):
-    url = reverse(
-        'product:category', kwargs={'path': default_category.slug,
-                                    'category_id': default_category.pk})
-    data = {'sort_by': 'aaa'}
-    response = authorized_client.get(url, data)
-    assert not list(response.context['filter_set'].qs)
-
-
->>>>>>> c1c5b93b
 def test_get_variant_picker_data_proper_variant_count(product_in_stock):
     """
     test checks if get_variant_picker_data provide proper count of
