import json
from unittest.mock import patch

import graphene
import pytest
from django.contrib.auth import get_user_model
from django.contrib.auth.tokens import default_token_generator
from django.shortcuts import reverse
from tests.utils import get_graphql_content
<<<<<<< HEAD
from .utils import assert_no_permission, assert_read_only_mode
=======
>>>>>>> 7d987e7f

from saleor.account.models import Address
from saleor.graphql.account.mutations import SetPassword

from .utils import assert_no_permission, convert_dict_keys_to_camel_case


def test_create_token_mutation(admin_client, staff_user):
    query = '''
    mutation {
        tokenCreate(email: "%(email)s", password: "%(password)s") {
            token
            errors {
                field
                message
            }
        }
    }
    '''
    success_query = query % {'email': staff_user.email, 'password': 'password'}
    response = admin_client.post(
        reverse('api'), json.dumps({'query': success_query}),
        content_type='application/json')
    content = get_graphql_content(response)
    assert 'errors' not in content
    token_data = content['data']['tokenCreate']
    assert token_data['token']
    assert not token_data['errors']

    error_query = query % {'email': staff_user.email, 'password': 'wat'}
    response = admin_client.post(
        reverse('api'), json.dumps({'query': error_query}),
        content_type='application/json')
    content = get_graphql_content(response)
    assert 'errors' not in content
    token_data = content['data']['tokenCreate']
    assert not token_data['token']
    errors = token_data['errors']
    assert errors
    assert not errors[0]['field']


def test_token_create_user_data(
        permission_manage_orders, staff_client, staff_user):
    query = """
    mutation {
        tokenCreate(email: "%(email)s", password: "%(password)s") {
            user {
                id
                email
                permissions {
                    code
                    name
                }
            }
        }
    }
    """

    permission = permission_manage_orders
    staff_user.user_permissions.add(permission)
    code = '.'.join([permission.content_type.name, permission.codename])
    name = permission.name
    user_id = graphene.Node.to_global_id('User', staff_user.id)

    query = query % {'email': staff_user.email, 'password': 'password'}
    response = staff_client.post(
        reverse('api'), json.dumps({'query': query}),
        content_type='application/json')
    content = get_graphql_content(response)
    assert 'errors' not in content
    token_data = content['data']['tokenCreate']
    assert token_data['user']['id'] == user_id
    assert token_data['user']['email'] == staff_user.email
    assert token_data['user']['permissions'][0]['name'] == name
    assert token_data['user']['permissions'][0]['code'] == code


def test_query_user(admin_api_client, customer_user):
    user = customer_user
    query = """
    query User($id: ID!) {
        user(id: $id) {
            email
            isStaff
            isActive
            addresses {
                totalCount
            }
            orders {
                totalCount
            }
            defaultShippingAddress {
                firstName
                lastName
                companyName
                streetAddress1
                streetAddress2
                city
                cityArea
                postalCode
                country
                countryArea
                phone
            }
        }
    }
    """
    ID = graphene.Node.to_global_id('User', customer_user.id)
    variables = json.dumps({'id': ID})
    response = admin_api_client.post(
        reverse('api'), {'query': query, 'variables': variables})
    content = get_graphql_content(response)
    assert 'errors' not in content
    data = content['data']['user']
    assert data['email'] == user.email
    assert data['isStaff'] == user.is_staff
    assert data['isActive'] == user.is_active
    assert data['addresses']['totalCount'] == user.addresses.count()
    assert data['orders']['totalCount'] == user.orders.count()
    address = data['defaultShippingAddress']
    user_address = user.default_shipping_address
    assert address['firstName'] == user_address.first_name
    assert address['lastName'] == user_address.last_name
    assert address['companyName'] == user_address.company_name
    assert address['streetAddress1'] == user_address.street_address_1
    assert address['streetAddress2'] == user_address.street_address_2
    assert address['city'] == user_address.city
    assert address['cityArea'] == user_address.city_area
    assert address['postalCode'] == user_address.postal_code
    assert address['country'] == user_address.country.code
    assert address['countryArea'] == user_address.country_area
    assert address['phone'] == user_address.phone.as_e164


def test_query_users(admin_api_client, user_api_client):
    query = """
    query Users($isStaff: Boolean) {
        users(isStaff: $isStaff) {
            totalCount
            edges {
                node {
                    isStaff
                }
            }
        }
    }
    """
    variables = json.dumps({'isStaff': True})
    response = admin_api_client.post(
        reverse('api'), {'query': query, 'variables': variables})
    content = get_graphql_content(response)
    users = content['data']['users']['edges']
    assert users
    assert all([user['node']['isStaff'] for user in users])

    variables = json.dumps({'isStaff': False})
    response = admin_api_client.post(
        reverse('api'), {'query': query, 'variables': variables})
    content = get_graphql_content(response)
    users = content['data']['users']['edges']
    assert users
    assert all([not user['node']['isStaff'] for user in users])

    # check permissions
    response = user_api_client.post(
        reverse('api'), {'query': query, 'variables': variables})
    assert_no_permission(response)


def test_who_can_see_user(
        staff_user, customer_user, staff_api_client, user_api_client,
        permission_manage_users):
    query = """
    query User($id: ID!) {
        user(id: $id) {
            email
        }
    }
    """

    query_2 = """
    query Users {
        users {
            totalCount
        }
    }
    """

    # Random person (even staff) can't see users data without permissions
    ID = graphene.Node.to_global_id('User', customer_user.id)
    variables = json.dumps({'id': ID})
    response = staff_api_client.post(
        reverse('api'), {'query': query, 'variables': variables})
    content = get_graphql_content(response)
    assert content['data']['user'] is None

    response = staff_api_client.post(
        reverse('api'), {'query': query_2})
    assert_no_permission(response)

    # Add permission and ensure staff can see user(s)
    staff_user.user_permissions.add(permission_manage_users)
    response = staff_api_client.post(
        reverse('api'), {'query': query, 'variables': variables})
    content = get_graphql_content(response)
    assert content['data']['user']['email'] == customer_user.email

    response = staff_api_client.post(reverse('api'), {'query': query_2})
    content = get_graphql_content(response)
    model = get_user_model()
    assert content['data']['users']['totalCount'] == model.objects.count()


@patch('saleor.account.emails.send_password_reset_email.delay')
def test_customer_create(
        send_password_reset_mock, admin_api_client, user_api_client, address):
    query = """
    mutation CreateCustomer(
        $email: String, $note: String, $billing: AddressInput,
        $shipping: AddressInput, $send_mail: Boolean) {
        customerCreate(input: {
            email: $email,
            note: $note,
            defaultShippingAddress: $shipping,
            defaultBillingAddress: $billing
            sendPasswordEmail: $send_mail
        }) {
            errors {
                field
                message
            }
            user {
                id
                defaultBillingAddress {
                    id
                }
                defaultShippingAddress {
                    id
                }
                email
                isActive
                isStaff
                note
            }
        }
    }
    """
    email = 'api_user@example.com'
    note = 'Test user'
    address_data = convert_dict_keys_to_camel_case(address.as_data())

    variables = json.dumps(
        {'email': email, 'note': note, 'shipping': address_data,
        'billing': address_data, 'send_mail': True})

    response = user_api_client.post(
        reverse('api'), {'query': query, 'variables': variables})
    assert_read_only_mode(response)

    response = admin_api_client.post(
        reverse('api'), {'query': query, 'variables': variables})
<<<<<<< HEAD
    assert_read_only_mode(response)
=======
    content = get_graphql_content(response)

    User = get_user_model()
    customer = User.objects.get(email=email)

    assert customer.default_billing_address == address
    assert customer.default_shipping_address == address
    assert customer.default_shipping_address.pk != customer.default_billing_address.pk

    assert 'errors' not in content
    data = content['data']['customerCreate']
    assert data['errors'] == []
    assert data['user']['email'] == email
    assert data['user']['note'] == note
    assert data['user']['isStaff'] == False
    assert data['user']['isActive'] == True
>>>>>>> 7d987e7f

    assert send_password_reset_mock.call_count == 1
    args, kwargs = send_password_reset_mock.call_args
    call_context = args[0]
    call_email = args[1]
    assert call_email == email
    assert 'token' in call_context


def test_customer_update(
        admin_api_client, customer_user, user_api_client, address):
    query = """
    mutation UpdateCustomer($id: ID!, $note: String, $billing: AddressInput, $shipping: AddressInput) {
        customerUpdate(id: $id, input: {
            note: $note,
            defaultBillingAddress: $billing
            defaultShippingAddress: $shipping
        }) {
            errors {
                field
                message
            }
            user {
                id
                note
                defaultBillingAddress {
                    id
                }
                defaultShippingAddress {
                    id
                }
            }
        }
    }
    """

    # this test requires addresses to be set and checks whether new address
    # instances weren't created, but the existing ones got updated
    assert customer_user.default_billing_address
    assert customer_user.default_shipping_address
    billing_address_pk = customer_user.default_billing_address.pk
    shipping_address_pk = customer_user.default_shipping_address.pk

    id = graphene.Node.to_global_id('User', customer_user.id)
    note = 'Test update note'
    address_data = convert_dict_keys_to_camel_case(address.as_data())

    new_street_address = 'Updated street address'
    address_data['streetAddress1'] = new_street_address

    variables = json.dumps({
        'id': id, 'note': note, 'billing': address_data,
        'shipping': address_data})

    # check unauthorized access
    response = user_api_client.post(
        reverse('api'), {'query': query, 'variables': variables})
    assert_read_only_mode(response)

    response = admin_api_client.post(
        reverse('api'), {'query': query, 'variables': variables})
<<<<<<< HEAD
    assert_read_only_mode(response)
=======
    content = get_graphql_content(response)

    User = get_user_model()
    customer = User.objects.get(email=customer_user.email)

    # check that existing instances are updated
    assert customer.default_billing_address.pk == billing_address_pk
    assert customer.default_shipping_address.pk == shipping_address_pk

    assert customer.default_billing_address.street_address_1 == new_street_address
    assert customer.default_shipping_address.street_address_1 == new_street_address

    assert 'errors' not in content
    data = content['data']['customerUpdate']
    assert data['errors'] == []
    assert data['user']['note'] == note
>>>>>>> 7d987e7f


@patch('saleor.account.emails.send_password_reset_email.delay')
def test_staff_create(
        send_password_reset_mock, admin_api_client, user_api_client,
        permission_manage_users, permission_manage_products, staff_user):
    query = """
    mutation CreateStaff($email: String, $permissions: [String], $send_mail: Boolean) {
        staffCreate(input: {email: $email, permissions: $permissions, sendPasswordEmail: $send_mail}) {
            errors {
                field
                message
            }
            user {
                id
                email
                isStaff
                isActive
                permissions {
                    code
                }
            }
        }
    }
    """

    permission_manage_products_codename = '%s.%s' % (
        permission_manage_products.content_type.app_label,
        permission_manage_products.codename)

    email = 'api_user@example.com'
    staff_user.user_permissions.add(permission_manage_users)
    variables = json.dumps({
        'email': email, 'permissions': [permission_manage_products_codename],
        'send_mail': True})

    # check unauthorized access
    response = user_api_client.post(
        reverse('api'), {'query': query, 'variables': variables})
    assert_read_only_mode(response)

    response = admin_api_client.post(
        reverse('api'), {'query': query, 'variables': variables})
<<<<<<< HEAD
    assert_read_only_mode(response)
=======
    content = get_graphql_content(response)
    assert 'errors' not in content
    data = content['data']['staffCreate']
    assert data['errors'] == []
    assert data['user']['email'] == email
    assert data['user']['isStaff'] == True
    assert data['user']['isActive'] == True
    permissions = data['user']['permissions']
    assert permissions[0]['code'] == permission_manage_products_codename

    assert send_password_reset_mock.call_count == 1
    args, kwargs = send_password_reset_mock.call_args
    call_context = args[0]
    call_email = args[1]
    assert call_email == email
    assert 'token' in call_context
>>>>>>> 7d987e7f


def test_staff_update(admin_api_client, staff_user, user_api_client):
    query = """
    mutation UpdateStaff($id: ID!, $permissions: [String]) {
        staffUpdate(id: $id, input: {permissions: $permissions}) {
            errors {
                field
                message
            }
            user {
                permissions {
                    code
                }
            }
        }
    }
    """
    id = graphene.Node.to_global_id('User', staff_user.id)
    variables = json.dumps({'id': id, 'permissions': []})

    # check unauthorized access
    response = user_api_client.post(
        reverse('api'), {'query': query, 'variables': variables})
    assert_read_only_mode(response)

    response = admin_api_client.post(
        reverse('api'), {'query': query, 'variables': variables})
<<<<<<< HEAD
    assert_read_only_mode(response)
=======
    content = get_graphql_content(response)
    assert 'errors' not in content
    data = content['data']['staffUpdate']
    assert data['errors'] == []
    assert data['user']['permissions'] == []
>>>>>>> 7d987e7f


def test_set_password(user_api_client, customer_user):
    query = """
    mutation SetPassword($id: ID!, $token: String!, $password: String!) {
        setPassword(id: $id, input: {token: $token, password: $password}) {
            errors {
                    field
                    message
                }
                user {
                    id
                }
            }
        }
    """
    id = graphene.Node.to_global_id('User', customer_user.id)
    token = default_token_generator.make_token(customer_user)
    password = 'spanish-inquisition'

    variables = {'id': id, 'password': password}

    # check invalid token
    variables['token'] = 'nope'
    response = user_api_client.post(
        reverse('api'), {'query': query, 'variables': json.dumps(variables)})
    assert_read_only_mode(response)

    variables['token'] = token
    response = user_api_client.post(
        reverse('api'), {'query': query, 'variables': json.dumps(variables)})
<<<<<<< HEAD
    assert_read_only_mode(response)
=======
    content = get_graphql_content(response)
    assert 'errors' not in content
    data = content['data']['setPassword']
    assert data['user']['id']

    customer_user.refresh_from_db()
    assert customer_user.check_password(password)


@patch('saleor.account.emails.send_password_reset_email.delay')
def test_password_reset_email(
        send_password_reset_mock, admin_api_client, customer_user):
    query = """
    mutation ResetPassword($email: String!) {
        passwordReset(email: $email) {
            errors {
                field
                message
            }
        }
    }
    """
    email = customer_user.email
    variables = json.dumps({'email': email})
    response = admin_api_client.post(
        reverse('api'), {'query': query, 'variables': variables})
    content = get_graphql_content(response)
    assert 'errors' not in content
    data = content['data']['passwordReset']
    assert data is None
    assert send_password_reset_mock.call_count == 1
    args, kwargs = send_password_reset_mock.call_args
    call_context = args[0]
    call_email = args[1]
    assert call_email == email
    assert 'token' in call_context


@patch('saleor.account.emails.send_password_reset_email.delay')
def test_password_reset_email_non_existing_user(
        send_password_reset_mock, admin_api_client, customer_user):
    query = """
    mutation ResetPassword($email: String!) {
        passwordReset(email: $email) {
            errors {
                field
                message
            }
        }
    }
    """
    email = 'not_exists@example.com'
    variables = json.dumps({'email': email})
    response = admin_api_client.post(
        reverse('api'), {'query': query, 'variables': variables})
    content = get_graphql_content(response)
    assert 'errors' not in content
    data = content['data']['passwordReset']
    assert data['errors'] == [{
        'field': 'email', 'message': "User with this email doesn't exist"}]
    send_password_reset_mock.assert_not_called()


def test_create_address_mutation(admin_api_client, customer_user):
    query = """
    mutation CreateUserAddress($user: ID!, $city: String!, $country: String!) {
        addressCreate(input: {userId: $user, city: $city, country: $country}) {
         errors {
            field
            message
         }
         address {
            id
            city
            country
         }
        }
    }
    """
    user_id = graphene.Node.to_global_id('User', customer_user.id)
    variables = json.dumps(
        {'user': user_id, 'city': 'Dummy', 'country': 'PL'})
    response = admin_api_client.post(
        reverse('api'), {'query': query, 'variables': variables})
    content = get_graphql_content(response)
    assert content['data']['addressCreate']['errors'] == []
    address_response = content['data']['addressCreate']['address']
    assert address_response['city'] == 'Dummy'
    assert address_response['country'] == 'PL'
    address_obj = Address.objects.get(city='Dummy')
    assert address_obj.user_addresses.first() == customer_user


def test_address_update_mutation(admin_api_client, customer_user):
    query = """
    mutation updateUserAddress($addressId: ID!, $city: String!) {
        addressUpdate(id: $addressId, input: {city: $city}) {
            address {
                city
            }
        }
    }
    """
    address_obj = customer_user.addresses.first()
    new_city = 'Dummy'
    variables = {
        'addressId': graphene.Node.to_global_id('Address', address_obj.id),
        'city': new_city}
    response = admin_api_client.post(
        reverse('api'), {'query': query, 'variables': variables})
    content = get_graphql_content(response)
    assert 'errors' not in content
    data = content['data']['addressUpdate']
    assert data['address']['city'] == new_city
    address_obj.refresh_from_db()
    assert address_obj.city == new_city


def test_address_delete_mutation(admin_api_client, customer_user):
    query = """
            mutation deleteUserAddress($id: ID!) {
                addressDelete(id: $id) {
                    address {
                        city
                    }
                }
            }
        """
    address_obj = customer_user.addresses.first()
    variables = {
        'id': graphene.Node.to_global_id('Address', address_obj.id)}
    response = admin_api_client.post(
        reverse('api'), {'query': query, 'variables': variables})
    content = get_graphql_content(response)
    assert 'errors' not in content
    data = content['data']['addressDelete']
    assert data['address']['city'] == address_obj.city
    with pytest.raises(address_obj._meta.model.DoesNotExist):
        address_obj.refresh_from_db()
>>>>>>> 7d987e7f
<|MERGE_RESOLUTION|>--- conflicted
+++ resolved
@@ -7,15 +7,13 @@
 from django.contrib.auth.tokens import default_token_generator
 from django.shortcuts import reverse
 from tests.utils import get_graphql_content
-<<<<<<< HEAD
-from .utils import assert_no_permission, assert_read_only_mode
-=======
->>>>>>> 7d987e7f
 
 from saleor.account.models import Address
 from saleor.graphql.account.mutations import SetPassword
 
-from .utils import assert_no_permission, convert_dict_keys_to_camel_case
+from .utils import (
+    assert_no_permission, assert_read_only_mode,
+    convert_dict_keys_to_camel_case)
 
 
 def test_create_token_mutation(admin_client, staff_user):
@@ -273,26 +271,7 @@
 
     response = admin_api_client.post(
         reverse('api'), {'query': query, 'variables': variables})
-<<<<<<< HEAD
-    assert_read_only_mode(response)
-=======
-    content = get_graphql_content(response)
-
-    User = get_user_model()
-    customer = User.objects.get(email=email)
-
-    assert customer.default_billing_address == address
-    assert customer.default_shipping_address == address
-    assert customer.default_shipping_address.pk != customer.default_billing_address.pk
-
-    assert 'errors' not in content
-    data = content['data']['customerCreate']
-    assert data['errors'] == []
-    assert data['user']['email'] == email
-    assert data['user']['note'] == note
-    assert data['user']['isStaff'] == False
-    assert data['user']['isActive'] == True
->>>>>>> 7d987e7f
+    assert_read_only_mode(response)
 
     assert send_password_reset_mock.call_count == 1
     args, kwargs = send_password_reset_mock.call_args
@@ -354,26 +333,7 @@
 
     response = admin_api_client.post(
         reverse('api'), {'query': query, 'variables': variables})
-<<<<<<< HEAD
-    assert_read_only_mode(response)
-=======
-    content = get_graphql_content(response)
-
-    User = get_user_model()
-    customer = User.objects.get(email=customer_user.email)
-
-    # check that existing instances are updated
-    assert customer.default_billing_address.pk == billing_address_pk
-    assert customer.default_shipping_address.pk == shipping_address_pk
-
-    assert customer.default_billing_address.street_address_1 == new_street_address
-    assert customer.default_shipping_address.street_address_1 == new_street_address
-
-    assert 'errors' not in content
-    data = content['data']['customerUpdate']
-    assert data['errors'] == []
-    assert data['user']['note'] == note
->>>>>>> 7d987e7f
+    assert_read_only_mode(response)
 
 
 @patch('saleor.account.emails.send_password_reset_email.delay')
@@ -417,26 +377,7 @@
 
     response = admin_api_client.post(
         reverse('api'), {'query': query, 'variables': variables})
-<<<<<<< HEAD
-    assert_read_only_mode(response)
-=======
-    content = get_graphql_content(response)
-    assert 'errors' not in content
-    data = content['data']['staffCreate']
-    assert data['errors'] == []
-    assert data['user']['email'] == email
-    assert data['user']['isStaff'] == True
-    assert data['user']['isActive'] == True
-    permissions = data['user']['permissions']
-    assert permissions[0]['code'] == permission_manage_products_codename
-
-    assert send_password_reset_mock.call_count == 1
-    args, kwargs = send_password_reset_mock.call_args
-    call_context = args[0]
-    call_email = args[1]
-    assert call_email == email
-    assert 'token' in call_context
->>>>>>> 7d987e7f
+    assert_read_only_mode(response)
 
 
 def test_staff_update(admin_api_client, staff_user, user_api_client):
@@ -465,15 +406,7 @@
 
     response = admin_api_client.post(
         reverse('api'), {'query': query, 'variables': variables})
-<<<<<<< HEAD
-    assert_read_only_mode(response)
-=======
-    content = get_graphql_content(response)
-    assert 'errors' not in content
-    data = content['data']['staffUpdate']
-    assert data['errors'] == []
-    assert data['user']['permissions'] == []
->>>>>>> 7d987e7f
+    assert_read_only_mode(response)
 
 
 def test_set_password(user_api_client, customer_user):
@@ -505,146 +438,4 @@
     variables['token'] = token
     response = user_api_client.post(
         reverse('api'), {'query': query, 'variables': json.dumps(variables)})
-<<<<<<< HEAD
-    assert_read_only_mode(response)
-=======
-    content = get_graphql_content(response)
-    assert 'errors' not in content
-    data = content['data']['setPassword']
-    assert data['user']['id']
-
-    customer_user.refresh_from_db()
-    assert customer_user.check_password(password)
-
-
-@patch('saleor.account.emails.send_password_reset_email.delay')
-def test_password_reset_email(
-        send_password_reset_mock, admin_api_client, customer_user):
-    query = """
-    mutation ResetPassword($email: String!) {
-        passwordReset(email: $email) {
-            errors {
-                field
-                message
-            }
-        }
-    }
-    """
-    email = customer_user.email
-    variables = json.dumps({'email': email})
-    response = admin_api_client.post(
-        reverse('api'), {'query': query, 'variables': variables})
-    content = get_graphql_content(response)
-    assert 'errors' not in content
-    data = content['data']['passwordReset']
-    assert data is None
-    assert send_password_reset_mock.call_count == 1
-    args, kwargs = send_password_reset_mock.call_args
-    call_context = args[0]
-    call_email = args[1]
-    assert call_email == email
-    assert 'token' in call_context
-
-
-@patch('saleor.account.emails.send_password_reset_email.delay')
-def test_password_reset_email_non_existing_user(
-        send_password_reset_mock, admin_api_client, customer_user):
-    query = """
-    mutation ResetPassword($email: String!) {
-        passwordReset(email: $email) {
-            errors {
-                field
-                message
-            }
-        }
-    }
-    """
-    email = 'not_exists@example.com'
-    variables = json.dumps({'email': email})
-    response = admin_api_client.post(
-        reverse('api'), {'query': query, 'variables': variables})
-    content = get_graphql_content(response)
-    assert 'errors' not in content
-    data = content['data']['passwordReset']
-    assert data['errors'] == [{
-        'field': 'email', 'message': "User with this email doesn't exist"}]
-    send_password_reset_mock.assert_not_called()
-
-
-def test_create_address_mutation(admin_api_client, customer_user):
-    query = """
-    mutation CreateUserAddress($user: ID!, $city: String!, $country: String!) {
-        addressCreate(input: {userId: $user, city: $city, country: $country}) {
-         errors {
-            field
-            message
-         }
-         address {
-            id
-            city
-            country
-         }
-        }
-    }
-    """
-    user_id = graphene.Node.to_global_id('User', customer_user.id)
-    variables = json.dumps(
-        {'user': user_id, 'city': 'Dummy', 'country': 'PL'})
-    response = admin_api_client.post(
-        reverse('api'), {'query': query, 'variables': variables})
-    content = get_graphql_content(response)
-    assert content['data']['addressCreate']['errors'] == []
-    address_response = content['data']['addressCreate']['address']
-    assert address_response['city'] == 'Dummy'
-    assert address_response['country'] == 'PL'
-    address_obj = Address.objects.get(city='Dummy')
-    assert address_obj.user_addresses.first() == customer_user
-
-
-def test_address_update_mutation(admin_api_client, customer_user):
-    query = """
-    mutation updateUserAddress($addressId: ID!, $city: String!) {
-        addressUpdate(id: $addressId, input: {city: $city}) {
-            address {
-                city
-            }
-        }
-    }
-    """
-    address_obj = customer_user.addresses.first()
-    new_city = 'Dummy'
-    variables = {
-        'addressId': graphene.Node.to_global_id('Address', address_obj.id),
-        'city': new_city}
-    response = admin_api_client.post(
-        reverse('api'), {'query': query, 'variables': variables})
-    content = get_graphql_content(response)
-    assert 'errors' not in content
-    data = content['data']['addressUpdate']
-    assert data['address']['city'] == new_city
-    address_obj.refresh_from_db()
-    assert address_obj.city == new_city
-
-
-def test_address_delete_mutation(admin_api_client, customer_user):
-    query = """
-            mutation deleteUserAddress($id: ID!) {
-                addressDelete(id: $id) {
-                    address {
-                        city
-                    }
-                }
-            }
-        """
-    address_obj = customer_user.addresses.first()
-    variables = {
-        'id': graphene.Node.to_global_id('Address', address_obj.id)}
-    response = admin_api_client.post(
-        reverse('api'), {'query': query, 'variables': variables})
-    content = get_graphql_content(response)
-    assert 'errors' not in content
-    data = content['data']['addressDelete']
-    assert data['address']['city'] == address_obj.city
-    with pytest.raises(address_obj._meta.model.DoesNotExist):
-        address_obj.refresh_from_db()
->>>>>>> 7d987e7f
+    assert_read_only_mode(response)