--- conflicted
+++ resolved
@@ -26,11 +26,8 @@
 - Add settings to enable Django Debug Toolbar - #3983 by @koradon
 - Implement variant availability, introducing discounts in variants - #3948 by @NyanKiyoshi
 - Add bulk actions - #3955 by @dominik-zeglen
-<<<<<<< HEAD
+- Update file field styles with materializecss template filter - #3998 by @zodiacfireworks
 - Add filtering interface for graphQL API - #3952 by @korycins
-=======
-- Update file field styles with materializecss template filter - #3998 by @zodiacfireworks
->>>>>>> d0ba7398
 
 
 ## 2.5.0
