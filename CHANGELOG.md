# Changelog

All notable, unreleased changes to this project will be documented in this file. For the released changes, please visit the [Releases](https://github.com/mirumee/saleor/releases) page.

<<<<<<< HEAD
# 3.1.0

=======

# Unreleased

### Breaking changes

### Other changes
- Filter Customer/Order/Sale/Product/ProductVariant by datetime of last modification - #9137 by @rafalp
- Add possibility for plugins to execute code before each mutation - #9193 by @NyanKiyoshi
- Add support for hiding plugins - #9219 by @NyanKiyoshi
- Remove `graphene-federation` dependency - #9184 by @rafalp


# 3.1.0

>>>>>>> 2b10fc23
### Breaking changes

#### Plugins

- Don't run plugins when calculating checkout's total price for available shipping methods resolution - #9121 by @rafalp
  - Use either net or gross price depending on store configuration.

### Other changes

#### Saleor Apps

- Add API for webhook payloads and deliveries - #8227 by @jakubkuc
- Extend app by `AppExtension` - #7701 by @korycins
- Add webhooks for stock changes: `PRODUCT_VARIANT_OUT_OF_STOCK` and `PRODUCT_VARIANT_BACK_IN_STOCK` - #7590 by @mstrumeck
- Add `COLLECTION_CREATED`, `COLLECTION_UPDATED`, `COLLECTION_DELETED` events and webhooks - #8974 by @rafalp
- Add draft orders webhooks by @jakubkuc
- Add support for providing shipping methods by Saleor Apps - #7975 by @bogdal:
  - Add `SHIPPING_LIST_METHODS_FOR_CHECKOUT` sync webhook
- Add sales webhooks - #8157 @kuchichan
- Allow fetching unpublished pages by apps with manage pages permission - #9181 by @IKarbowiak

#### Metadata
- Add ability to use metadata mutations with tokens as an identifier for orders and checkouts - #8426 by @IKarbowiak

#### Attributes
- Introduce swatch attributes - #7261 by @IKarbowiak
- Add `variant_selection` to `ProductAttributeAssign` operations - #8235 by @kuchichan
- Refactor attributes validation - #8905 by @IKarbowiak
  - in create mutations: require all required attributes
  - in update mutations: do not require providing any attributes; when any attribute is given, validate provided values.

#### Other features and changes
- Add gift cards - #7827 by @IKarbowiak, @tomaszszymanski129
- Add Click & Collect - #7673 by @kuchichan
- Add fulfillment confirmation - #7675 by @tomaszszymanski129
- Make SKU an optional field on `ProductVariant` - #7633 by @rafalp
- Possibility to pass metadata in input of `checkoutPaymentCreate` - #8076 by @mateuszgrzyb
- Add `ExternalNotificationTrigger` mutation - #7821 by @mstrumeck
- Extend `accountRegister` mutation to consume first & last name - #8184 by @piotrgrundas
- Introduce sales/vouchers per product variant - #8064 by @kuchichan
- Batch loads in queries for Apollo Federation - #8273 by @rafalp
- Reserve stocks for checkouts - #7589 by @rafalp
- Add query complexity limit to GraphQL API - #8526 by @rafalp
- Add `quantity_limit_per_customer` field to ProductVariant #8405 by @kuchichan
- Make collections names non-unique - #8986 by @rafalp
- Add validation of unavailable products in the checkout. Mutations: `CheckoutShippingMethodUpdate`,
  `CheckoutAddPromoCode`, `CheckoutPaymentCreate` will raise a ValidationError when product in the checkout is
  unavailable - #8978 by @IKarbowiak
- Add `withChoices` flag for Attribute type - #7733 by @dexon44
- Update required permissions for attribute options - #9204 by @IKarbowiak
  - Product attribute options can be fetched by requestors with manage product types and attributes permission.
  - Page attribute options can be fetched by requestors with manage page types and attributes permission.
- Deprecate interface field `PaymentData.reuse_source` - #7988 by @mateuszgrzyb
- Deprecate `setup_future_usage` from `checkoutComplete.paymentData` input - will be removed in Saleor 4.0 - #7994 by @mateuszgrzyb
- Fix shipping address issue in `availableCollectionPoints` resolver for checkout - #8143 by @kuchichan
- Fix cursor-based pagination in products search - #8011 by @rafalp
- Fix crash when querying external shipping methods `translation` field - #8971 by @rafalp
- Fix crash when too long translation strings were passed to `translate` mutations - #8942 by @rafalp
- Raise ValidationError in `CheckoutAddPromoCode`, `CheckoutPaymentCreate` when product in the checkout is
unavailable - #8978 by @IKarbowiak
- Remove `graphene-django` dependency - #9170 by @rafalp
<<<<<<< HEAD
=======

>>>>>>> 2b10fc23

# 3.0.0

### Breaking changes

#### Behavior

- Add multichannel - #6242 by @fowczarek @d-wysocki
- Add email interface as a plugin - #6301 by @korycins
- Add unconfirmed order editing - #6829 by @tomaszszymanski129
  - Removed mutations for draft order lines manipulation: `draftOrderLinesCreate`, `draftOrderLineDelete`, `draftOrderLineUpdate`
  - Added instead: `orderLinesCreate`, `orderLineDelete`, `orderLineUpdate` mutations instead.
  - Order events enums `DRAFT_ADDED_PRODUCTS` and `DRAFT_REMOVED_PRODUCTS` are now `ADDED_PRODUCTS` and `REMOVED_PRODUCTS`
- Remove resolving users location from GeoIP; drop `PaymentInput.billingAddress` input field - #6784 by @maarcingebala
- Always create new checkout in `checkoutCreate` mutation - #7318 by @IKarbowiak
  - deprecate `created` return field on `checkoutCreate` mutation
- Return empty values list for attribute without choices - #7394 by @fowczarek
  - `values` for attributes without choices from now are empty list.
  - attributes with choices - `DROPDOWN` and `MULTISELECT`
  - attributes without choices - `FILE`, `REFERENCE`, `NUMERIC` and `RICH_TEXT`
- Unify checkout identifier in checkout mutations and queries - #7511 by @IKarbowiak
- Propagate sale and voucher discounts over specific lines - #8793 by @korycins
  - Use a new interface for response received from plugins/pluginManager. Methods `calculate_checkout_line_unit_price`
    and `calculate_checkout_line_total` returns `TaxedPricesData` instead of `TaxedMoney`.
- Attach sale discount info to the line when adding variant to order - #8821 by @IKarbowiak
  - Use a new interface for the response received from plugins/pluginManager.
    Methods `calculate_order_line_unit` and `calculate_order_line_total` returns
    `OrderTaxedPricesData` instead of `TaxedMoney`.
  - Rename checkout interfaces: `CheckoutTaxedPricesData` instead of `TaxedPricesData`
    and `CheckoutPricesData` instead of `PricesData`
- Sign JWT tokens with RS256 instead of HS256 - #7990 by @korycins
- Add support for filtering available shipping methods by Saleor Apps - #8399 by @kczan, @stnatic
  - Introduce `ShippingMethodData` interface as a root object type for ShippingMethod object
- Limit number of user addresses - #9173 by @IKarbowiak

#### GraphQL Schema

- Drop deprecated meta mutations - #6422 by @maarcingebala
- Drop deprecated service accounts and webhooks API - #6431 by @maarcingebala
- Drop deprecated fields from the `ProductVariant` type: `quantity`, `quantityAllocated`, `stockQuantity`, `isAvailable` - #6436 by @maarcingebala
- Drop authorization keys API - #6631 by @maarcingebala
- Drop `type` field from `AttributeValue` type - #6710 by @IKarbowiak
- Drop deprecated `taxRate` field from `ProductType` - #6795 by @d-wysocki
- Drop deprecated queries and mutations - #7199 by @IKarbowiak
  - drop `url` field from `Category` type
  - drop `url` field from `Category` type
  - drop `url` field from `Product` type
  - drop `localized` fild from `Money` type
  - drop `permissions` field from `User` type
  - drop `navigation` field from `Shop` type
  - drop `isActive` from `AppInput`
  - drop `value` from `AttributeInput`
  - drop `customerId` from `checkoutCustomerAttach`
  - drop `stockAvailability` argument from `products` query
  - drop `created` and `status` arguments from `orders` query
  - drop `created` argument from `draftOrders` query
  - drop `productType` from `ProductFilter`
  - deprecate specific error fields `<TypeName>Errors`, typed `errors` fields and remove deprecation
- Drop top-level `checkoutLine` query from the schema with related resolver, use `checkout` query instead - #7623 by @dexon44
- Change error class in `CollectionBulkDelete` to `CollectionErrors` - #7061 by @d-wysocki
- Make quantity field on `StockInput` required - #7082 by @IKarbowiak
- Add description to shipping method - #7116 by @IKarbowiak
  - `ShippingMethod` was extended with `description` field.
  - `ShippingPriceInput` was extended with `description` field
  - Extended `shippingPriceUpdate`, `shippingPriceCreate` mutation to add/edit description
  - Input field in `shippingPriceTranslate` changed to `ShippingPriceTranslationInput`
- Split `ShippingMethod` into `ShippingMethod` and `ShippingMethodType` (#8399):
  - `ShippingMethod` is used to represent methods offered for checkouts and orders
  - `ShippingMethodType` is used to manage shipping method configurations in Saleor
  - Deprecate `availableShippingMethods` on `Order` and `Checkout`. Use `shippingMethods` and refer to the `active` field instead

#### Saleor Apps

- Drop `CHECKOUT_QUANTITY_CHANGED` webhook - #6797 by @d-wysocki
- Change the payload of the order webhook to handle discounts list - #6874 by @korycins:
  - added fields: `Order.discounts`, `OrderLine.unit_discount_amount`, `OrderLine.unit_discount_type`, `OrderLine.unit_discount_reason`,
  - removed fields: `Order.discount_amount`, `Order.discount_name`, `Order.translated_discount_name`
- Remove triggering a webhook event `PRODUCT_UPDATED` when calling `ProductVariantCreate` mutation. Use `PRODUCT_VARIANT_CREATED` instead - #6963 by @piotrgrundas
- Make `order` property of invoice webhook payload contain order instead of order lines - #7081 by @pdblaszczyk
  - Affected webhook events: `INVOICE_REQUESTED`, `INVOICE_SENT`, `INVOICE_DELETED`
- Added `CHECKOUT_FILTER_SHIPPING_METHODS`, `ORDER_FILTER_SHIPPING_METHODS` sync webhooks - #8399 by @kczan, @stnatic

#### Plugins

- Drop `apply_taxes_to_shipping_price_range` plugin hook - #6746 by @maarcingebala
- Refactor listing payment gateways - #7050 by @maarcingebala:
  - Breaking changes in plugin methods: removed `get_payment_gateway` and `get_payment_gateway_for_checkout`; instead `get_payment_gateways` was added.
- Improve checkout performance - introduce `CheckoutInfo` data class - #6958 by @IKarbowiak;
  - Introduced changes in plugin methods definitions in the following methods, the `checkout` parameter changed to `checkout_info`:
    - `calculate_checkout_total`
    - `calculate_checkout_subtotal`
    - `calculate_checkout_shipping`
    - `get_checkout_shipping_tax_rate`
    - `calculate_checkout_line_total`
    - `calculate_checkout_line_unit_price`
    - `get_checkout_line_tax_rate`
    - `preprocess_order_creation`
  - `preprocess_order_creation` was extend with `lines_info` parameter
- Fix Avalara caching - #7036 by @fowczarek:
  - Introduced changes in plugin methods definitions:
    - `calculate_checkout_line_total` was extended with `lines` parameter
    - `calculate_checkout_line_unit_price` was extended with `lines` parameter
    - `get_checkout_line_tax_rate` was extended with `lines` parameter
  - To get proper taxes we should always send the whole checkout to Avalara.
- Extend plugins manager to configure plugins for each plugins - #7198 by @korycins:
  - Introduce changes in API:
    - `paymentInitialize` - add `channel` parameter. Optional when only one channel exists.
    - `pluginUpdate` - add `channel` parameter.
    - `availablePaymentGateways` - add `channel` parameter.
    - `storedPaymentSources` - add `channel` parameter.
    - `requestPasswordReset` - add `channel` parameter.
    - `requestEmailChange` - add `channel` parameter.
    - `confirmEmailChange` - add `channel` parameter.
    - `accountRequestDeletion` - add `channel` parameter.
    - change structure of type `Plugin`:
      - add `globalConfiguration` field for storing configuration when a plugin is globally configured
      - add `channelConfigurations` field for storing plugin configuration for each channel
      - removed `configuration` field, use `globalConfiguration` and `channelConfigurations` instead
    - change structure of input `PluginFilterInput`:
      - add `statusInChannels` field
      - add `type` field
      - removed `active` field. Use `statusInChannels` instead
  - Change plugin webhook endpoint - #7332 by @korycins.
    - Use /plugins/channel/<channel_slug>/<plugin_id> for plugins with channel configuration
    - Use /plugins/global/<plugin_id> for plugins with global configuration
    - Remove /plugin/<plugin_id> endpoint
- Fix doubling price in checkout for products without tax - #7056 by @IKarbowiak:
  - Introduce changes in plugins method:
    - `calculate_checkout_subtotal` has been dropped from plugins;
    - for correct subtotal calculation, `calculate_checkout_line_total` must be set (manager method for calculating checkout subtotal uses `calculate_checkout_line_total` method)
- Deprecated Stripe plugin - will be removed in Saleor 4.0
  - rename `StripeGatewayPlugin` to `DeprecatedStripeGatewayPlugin`.
  - introduce new `StripeGatewayPlugin` plugin.

### Other changes

#### Features

- Migrate from Draft.js to Editor.js format - #6430, #6456 by @IKarbowiak
- Allow using `Bearer` as an authorization prefix - #6996 by @korycins
- Add product rating - #6284 by @korycins
- Add order confirmation - #6498 by @tomaszszymanski12
- Extend Vatlayer functionalities - #7101 by @korycins:
  - Allow users to enter a list of exceptions (country ISO codes) that will use the source country rather than the destination country for tax purposes.
  - Allow users to enter a list of countries for which no VAT will be added.
- Extend order with origin and original order values - #7326 by @IKarbowiak
- Allow impersonating user by an app/staff - #7754 by @korycins:
  - Add `customerId` to `checkoutCustomerAttach` mutation
  - Add new permission `IMPERSONATE_USER`
- Add possibility to apply a discount to order/order line with status `DRAFT` - #6930 by @korycins
- Implement database read replicas - #8516, #8751 by @fowczarek
- Propagate sale and voucher discounts over specific lines - #8793 by @korycins
  - The created order lines from checkout will now have fulfilled all undiscounted fields with a default price value
    (without any discounts).
  - Order line will now include a voucher discount (in the case when the voucher is for specific products or have a
    flag apply_once_per_order). In that case, `Order.discounts` will not have a relation to `OrderDiscount` object.
  - Webhook payload for `OrderLine` will now include two new fields, `sale_id` (graphql ID of applied sale) and
    `voucher_code` (code of the valid voucher applied to this line).
  - When any sale or voucher discount was applied, `line.discount_reason` will be fulfilled.
  - New interface for handling more data for prices: `PricesData` and `TaxedPricesData` used in checkout calculations
    and in plugins/pluginManager.
- Attach sale discount info to the line when adding variant to order - #8821 by @IKarbowiak
  - Rename checkout interfaces: `CheckoutTaxedPricesData` instead of `TaxedPricesData`
    and `CheckoutPricesData` instead of `PricesData`
  - New interface for handling more data for prices: `OrderTaxedPricesData` used in plugins/pluginManager.
- Add uploading video URLs to product gallery - #6838 by @GrzegorzDerdak
- Add generic `FileUpload` mutation - #6470 by @IKarbowiak

#### Metadata
- Allow passing metadata to `accountRegister` mutation - #7152 by @piotrgrundas
- Copy metadata fields when creating reissue - #7358 by @IKarbowiak
- Add metadata to shipping zones and shipping methods - #6340 by @maarcingebala
- Add metadata to menu and menu item - #6648 by @tomaszszymanski129
- Add metadata to warehouse - #6727 by @d-wysocki
- Added support for querying objects by metadata fields - #6683 by @LeOndaz, #7421 by @korycins
- Change metadata mutations to use token for order and checkout as an identifier - #8542 by @IKarbowiak
  - After changes, using the order `id` for changing order metadata is deprecated

#### Attributes
- Add rich text attribute input - #7059 by @piotrgrundas
- Support setting value for AttributeValue mutations - #7037 by @piotrgrundas
- Add boolean attributes - #7454 by @piotrgrundas
- Add date & date time attributes - #7500 by @piotrgrundas
- Add file attributes - #6568 by @IKarbowiak
- Add page reference attributes - #6624 by @IKarbowiak
- Add product reference attributes - #6711 by @IKarbowiak
- Add numeric attributes - #6790 by @IKarbowiak
- Add `withChoices` flag for Attribute type - #7733 by @CossackDex
- Return empty results when filtering by non-existing attribute - #7025 by @maarcingebala
- Add Page Types - #6261 by @IKarbowiak

#### Plugins
- Add interface for integrating the auth plugins - #6799 by @korycins
- Add Sendgrid plugin - #6793 by @korycins
- Trigger `checkout_updated` plugin method for checkout metadata mutations - #7392 by @maarcingebala

#### Saleor Apps
- Add synchronous payment webhooks - #7044 by @maarcingebala
- Add `CUSTOMER_UPDATED` webhook, add addresses field to customer `CUSTOMER_CREATED` webhook - #6898 by @piotrgrundas
- Add `PRODUCT_VARIANT_CREATED`, `PRODUCT_VARIANT_UPDATED`, `PRODUCT_VARIANT_DELETED` webhooks, fix attributes field for `PRODUCT_CREATED`, `PRODUCT_UPDATED` webhooks - #6963 by @piotrgrundas
- Trigger `PRODUCT_UPDATED` webhook for collections and categories mutations - #7051 by @d-wysocki
- Extend order webhook payload with fulfillment fields - #7364, #7347 by @korycins
  - fulfillments extended with:
    - `total_refund_amount`
    - `shipping_refund_amount`
    - `lines`
  - fulfillment lines extended with:
    - `total_price_net_amount`
    - `total_price_gross_amount`
    - `undiscounted_unit_price_net`
    - `undiscounted_unit_price_gross`
    - `unit_price_net`
- Extend order payload with undiscounted prices and add psp_reference to payment model - #7339 by @IKarbowiak
  - order payload extended with the following fields:
    - `undiscounted_total_net_amount`
    - `undiscounted_total_gross_amount`
    - `psp_reference` on `payment`
  - order lines extended with:
    - `undiscounted_unit_price_net_amount`
    - `undiscounted_unit_price_gross_amount`
    - `undiscounted_total_price_net_amount`
    - `undiscounted_total_price_gross_amount`
- Add `product_id`, `product_variant_id`, `attribute_id` and `page_id` when it is possible for `AttributeValue` translations webhook - #7783 by @fowczarek
- Add draft orders webhooks - #8102 by @jakubkuc
- Add page webhooks: `PAGE_CREATED`, `PAGE_UPDATED` and `PAGE_DELETED` - #6787 by @d-wysocki
- Add `PRODUCT_DELETED` webhook - #6794 by @d-wysocki
- Add `page_type_id` in translations webhook - #7825 by @fowczarek
- Fix failing account mutations for app - #7569 by @IKarbowiak
- Add app support for events - #7622 by @IKarbowiak
- Fix creating translations with app - #6804 by @krzysztofwolski
- Change the `app` query to return info about the currently authenticated app - #6928 by @d-wysocki
- Mark `X-` headers as deprecated and add headers without prefix. All deprecated headers will be removed in Saleor 4.0 - #8179 by @L3str4nge
  - X-Saleor-Event -> Saleor-Event
  - X-Saleor-Domain -> Saleor-Domain
  - X-Saleor-Signature -> Saleor-Signature
  - X-Saleor-HMAC-SHA256 -> Saleor-HMAC-SHA256

#### Other changes
- Add query contains only schema validation - #6827 by @fowczarek
- Add introspection caching - #6871 by @fowczarek
- Fix Sentry reporting - #6902 by @fowczarek
- Deprecate API fields `Order.discount`, `Order.discountName`, `Order.translatedDiscountName` - #6874 by @korycins
- Fix argument validation in page resolver - #6960 by @fowczarek
- Drop `data` field from checkout line model - #6961 by @fowczarek
- Fix `totalCount` on connection resolver without `first` or `last` - #6975 by @fowczarek
- Fix variant resolver on `DigitalContent` - #6983 by @fowczarek
- Fix resolver by id and slug for product and product variant - #6985 by @d-wysocki
- Add optional support for reporting resource limits via a stub field in `shop` - #6967 by @NyanKiyoshi
- Update checkout quantity when checkout lines are deleted - #7002 by @IKarbowiak
- Fix available shipping methods - return also weight methods without weight limits - #7021 by @IKarbowiak
- Validate discount value for percentage vouchers and sales - #7033 by @d-wysocki
- Add field `languageCode` to types: `AccountInput`, `AccountRegisterInput`, `CheckoutCreateInput`, `CustomerInput`, `Order`, `User`. Add field `languageCodeEnum` to `Order` type. Add new mutation `CheckoutLanguageCodeUpdate`. Deprecate field `Order.languageCode`. - #6609 by @korycins
- Extend `Transaction` type with gateway response and `Payment` type with filter - #7062 by @IKarbowiak
- Fix invalid tax rates for lines - #7058 by @IKarbowiak
- Allow seeing unconfirmed orders - #7072 by @IKarbowiak
- Raise `GraphQLError` when too big integer value is provided - #7076 by @IKarbowiak
- Do not update draft order addresses when user is changing - #7088 by @IKarbowiak
- Recalculate draft order when product/variant was deleted - #7085 by @d-wysocki
- Added validation for `DraftOrderCreate` with negative quantity line - #7085 by @d-wysocki
- Remove HTML tags from product `description_plaintext` - #7094 by @d-wysocki
- Fix failing product tasks when instances are removed - #7092 by @IKarbowiak
- Update GraphQL endpoint to only match exactly `/graphql/` without trailing characters - #7117 by @IKarbowiak
- Introduce `traced_resolver` decorator instead of Graphene middleware - #7159 by @tomaszszymanski129
- Fix failing export when exporting attribute without values - #7131 by @IKarbowiak
- Fix incorrect payment data for Klarna - #7150 by @IKarbowiak
- Drop deleted images from storage - #7129 by @IKarbowiak
- Fix export with empty assignment values - #7214 by @IKarbowiak
- Change exported file name - #7222 by @IKarbowiak
- Fix core sorting on related fields - #7195 by @tomaszszymanski129
- Use GraphQL IDs instead of database IDs in export - #7240 by @IKarbowiak
- Fix draft order tax mismatch - #7226 by @IKarbowiak
  - Introduce `calculate_order_line_total` plugin method
- Update core logging for better Celery tasks handling - #7251 by @tomaszszymanski129
- Raise `ValidationError` when refund cannot be performed - #7260 by @IKarbowiak
- Fix customer addresses missing after customer creation - #7327 by @tomaszszymanski129
- Fix invoice generation - #7376 by @tomaszszymanski129
- Allow defining only one field in translations - #7363 by @IKarbowiak
- Allow filtering pages by ids - #7393 by @IKarbowiak
- Fix validate `min_spent` on vouchers to use net or gross value depends on `settings.display_gross_prices` - #7408 by @d-wysocki
- Fix invoice generation - #7376 by tomaszszymanski129
- Add hash to uploading images #7453 by @IKarbowiak
- Add file format validation for uploaded images - #7447 by @IKarbowiak
- Fix attaching params for address form errors - #7485 by @IKarbowiak
- Update draft order validation - #7253 by @IKarbowiak
  - Extend Order type with errors: [OrderError!]! field
  - Create tasks for deleting order lines by deleting products or variants
- Fix doubled checkout total price for one line and zero shipping price - #7532 by @IKarbowiak
- Deprecate nested objects in `TranslatableContent` types - #7522 by @IKarbowiak
- Modify order of auth middleware calls - #7572 by @tomaszszymanski129
- Drop assigning cheapest shipping method in checkout - #7767 by @maarcingebala
- Deprecate `query` argument in `sales` and `vouchers` queries - #7806 by @maarcingebala
- Allow translating objects by translatable content ID - #7803 by @maarcingebala
- Configure a periodic task for removing empty allocations - #7885 by @fowczarek
- Fix missing transaction id in Braintree - #8110 by @fowczarek
- Fix GraphQL federation support - #7771 #8107 by @rafalp
- Fix cursor-based pagination in products search - #8011 #8211 by @rafalp
- Batch loads in queries for Apollo Federation - #8362 by @rafalp
- Add workaround for failing Avatax when line has price 0 - #8610 by @korycins
- Add option to set tax code for shipping in Avatax configuration view - #8596 by @korycins
- Fix Avalara tax fetching from cache - #8647 by @fowczarek
- Fix incorrect stock allocation - #8931 by @IKarbowiak
- Fix incorrect handling of unavailable products in checkout - #8978, #9119 by @IKarbowiak, @korycins
- Add draft orders webhooks - #8102 by @jakubkuc
- Handle `SameSite` cookie attribute in jwt refresh token middleware - #8209 by @jakubkuc
- Fix creating translations with app - #6804 by @krzysztofwolski
- Add possibility to provide external payment ID during the conversion draft order to order - #6320 by @korycins
- Add basic rating for `Products` - #6284 by @korycins
- Add metadata to shipping zones and shipping methods - #6340 by @maarcingebala
- Add Page Types - #6261 by @IKarbowiak
- Migrate draftjs content to editorjs format - #6430 by @IKarbowiak
- Add editorjs sanitizer - #6456 by @IKarbowiak
- Add generic FileUpload mutation - #6470 by @IKarbowiak
- Order confirmation backend - #6498 by @tomaszszymanski129
- Handle `SameSite` cookie attribute in JWT refresh token middleware - #8209 by @jakubkuc
- Add possibility to provide external payment ID during the conversion draft order to order - #6320 by @korycins9
- Fix password reset request - #6351 by @Manfred-Madelaine-pro, Ambroise and Pierre
- Refund products support - #6530 by @korycins
- Add possibility to exclude products from shipping method - #6506 by @korycins
- Add `Shop.availableShippingMethods` query - #6551 by @IKarbowiak
- Add delivery time to shipping method - #6564 by @IKarbowiak
- Shipping zone description - #6653 by @tomaszszymanski129
- Get tax rate from plugins - #6649 by @IKarbowiak
- Added support for querying user by email - #6632 @LeOndaz
- Add order shipping tax rate - #6678 by @IKarbowiak
- Deprecate field `descriptionJSON` from `Product`, `Category`, `Collection` and field `contentJSON` from `Page` - #6692 by @d-wysocki
- Fix products visibility - #6704 by @IKarbowiak
- Fix page `contentJson` field to return JSON - #6832 by @d-wysocki
- Add SearchRank to search product by name and description. New enum added to `ProductOrderField` - `RANK` - which returns results sorted by search rank - #6872 by @d-wysocki
- Allocate stocks for order lines in a bulk way - #6877 by @IKarbowiak
- Deallocate stocks for order lines in a bulk way - #6896 by @IKarbowiak
- Prevent negative available quantity - #6897 by @d-wysocki
- Add default sorting by rank for search products - #6936 by @d-wysocki
- Fix exporting product description to xlsx - #6959 by @IKarbowiak
- Add `Shop.version` field to query API version - #6980 by @maarcingebala
- Add new authorization header `Authorization-Bearer` - #6998 by @korycins
- Add field `paymentMethodType` to `Payment` object - #7073 by @korycins
- Unify Warehouse Address API - #7481 by @d-wysocki
  - deprecate `companyName` on `Warehouse` type
  - remove `companyName` on `WarehouseInput` type
  - remove `WarehouseAddressInput` on `WarehouseUpdateInput` and `WarehouseCreateInput`, and change it to `AddressInput`
- Fix passing incorrect customer email to payment gateways - #7486 by @korycins
- Add HTTP meta tag for Content-Security-Policy in GraphQL Playground - #7662 by @NyanKiyoshi
- Add additional validation for `from_global_id_or_error` function - #8780 by @CossackDex
# 2.11.1

- Add support for Apple Pay on the web - #6466 by @korycins

## 2.11.0

### Features

- Add products export - #5255 by @IKarbowiak
- Add external apps support - #5767 by @korycins
- Invoices backend - #5732 by @tomaszszymanski129
- Adyen drop-in integration - #5914 by @korycins, @IKarbowiak
- Add a callback view to plugins - #5884 by @korycins
- Support pushing webhook events to message queues - #5940 by @patrys, @korycins
- Send a confirmation email when the order is canceled or refunded - #6017
- No secure cookie in debug mode - #6082 by @patrys, @orzechdev
- Add searchable and available for purchase flags to product - #6060 by @IKarbowiak
- Add `TotalPrice` to `OrderLine` - #6068 @fowczarek
- Add `PRODUCT_UPDATED` webhook event - #6100 by @tomaszszymanski129
- Search orders by GraphQL payment ID - #6135 by @korycins
- Search orders by a custom key provided by payment gateway - #6135 by @korycins
- Add ability to set a default product variant - #6140 by @tomaszszymanski129
- Allow product variants to be sortable - #6138 by @tomaszszymanski129
- Allow fetching stocks for staff users only with `MANAGE_ORDERS` permissions - #6139 by @fowczarek
- Add filtering to `ProductVariants` query and option to fetch variant by SKU in `ProductVariant` query - #6190 by @fowczarek
- Add filtering by Product IDs to `products` query - #6224 by @GrzegorzDerdak
- Add `change_currency` command - #6016 by @maarcingebala
- Add dummy credit card payment - #5822 by @IKarbowiak
- Add custom implementation of UUID scalar - #5646 by @koradon
- Add `AppTokenVerify` mutation - #5716 by @korycins

### Breaking Changes

- Refactored JWT support. Requires handling of JWT token in the storefront (a case when the backend returns the exception about the invalid token). - #5734, #5816 by @korycins
- New logging setup will now output JSON logs in production mode for ease of feeding them into log collection systems like Logstash or CloudWatch Logs - #5699 by @patrys
- Deprecate `WebhookEventType.CHECKOUT_QUANTITY_CHANGED` - #5837 by @korycins
- Anonymize and update order and payment fields; drop `PaymentSecureConfirm` mutation, drop Payment type fields: `extraData`, `billingAddress`, `billingEmail`, drop `gatewayResponse` from `Transaction` type - #5926 by @IKarbowiak
- Switch the HTTP stack from WSGI to ASGI based on Uvicorn - #5960 by @patrys
- Add `MANAGE_PRODUCT_TYPES_AND_ATTRIBUTES` permission, which is now required to access all attributes and product types related mutations - #6219 by @IKarbowiak

### Fixes

- Fix payment fields in order payload for webhooks - #5862 by @korycins
- Fix specific product voucher in draft orders - #5727 by @fowczarek
- Explicit country assignment in default shipping zones - #5736 by @maarcingebala
- Drop `json_content` field from the `Menu` model - #5761 by @maarcingebala
- Strip warehouse name in mutations - #5766 by @koradon
- Add missing order events during checkout flow - #5684 by @koradon
- Update Google Merchant to get tax rate based by plugin manager - #5823 by @gabmartinez
- Allow unicode in slug fields - #5877 by @IKarbowiak
- Fix empty plugin object result after `PluginUpdate` mutation - #5968 by @gabmartinez
- Allow finishing checkout when price amount is 0 - #6064 by @IKarbowiak
- Fix incorrect tax calculation for Avatax - #6035 by @korycins
- Fix incorrect calculation of subtotal with active Avatax - #6035 by @korycins
- Fix incorrect assignment of tax code for Avatax - #6035 by @korycins
- Do not allow negative product price - #6091 by @IKarbowiak
- Handle None as attribute value - #6092 by @IKarbowiak
- Fix for calling `order_created` before the order was saved - #6095 by @korycins
- Update default decimal places - #6098 by @IKarbowiak
- Avoid assigning the same pictures twice to a variant - #6112 by @IKarbowiak
- Fix crashing system when Avalara is improperly configured - #6117 by @IKarbowiak
- Fix for failing finalising draft order - #6133 by @korycins
- Remove corresponding draft order lines when variant is removing - #6119 by @IKarbowiak
- Update required perms for apps management - #6173 by @IKarbowiak
- Raise an error for an empty key in metadata - #6176 by @IKarbowiak
- Add attributes to product error - #6181 by @IKarbowiak
- Allow to add product variant with 0 price to draft order - #6189 by @IKarbowiak
- Fix deleting product when default variant is deleted - #6186 by @IKarbowiak
- Fix get unpublished products, product variants and collection as app - #6194 by @fowczarek
- Set `OrderFulfillStockInput` fields as required - #6196 by @IKarbowiak
- Fix attribute filtering by categories and collections - #6214 by @fowczarek
- Fix `is_visible` when `publication_date` is today - #6225 by @korycins
- Fix filtering products by multiple attributes - #6215 by @GrzegorzDerdak
- Add attributes validation while creating/updating a product's variant - #6269 by @GrzegorzDerdak
- Add metadata to page model - #6292 by @dominik-zeglen
- Fix for unnecessary attributes validation while updating simple product - #6300 by @GrzegorzDerdak
- Include order line total price to webhook payload - #6354 by @korycins
- Fix for fulfilling an order when product quantity equals allocated quantity - #6333 by @GrzegorzDerdak
- Fix for the ability to filter products on collection - #6363 by @GrzegorzDerdak

## 2.10.2

- Add command to change currencies in the database - #5906 by @d-wysocki

## 2.10.1

- Fix multiplied stock quantity - #5675 by @fowczarek
- Fix invalid allocation after migration - #5678 by @fowczarek
- Fix order mutations as app - #5680 by @fowczarek
- Prevent creating checkout/draft order with unpublished product - #5676 by @d-wysocki

## 2.10.0

- OpenTracing support - #5188 by @tomaszszymanski129
- Account confirmation email - #5126 by @tomaszszymanski129
- Relocate `Checkout` and `CheckoutLine` methods into separate module and update checkout related plugins to use them - #4980 by @krzysztofwolski
- Fix problem with free shipping voucher - #4942 by @IKarbowiak
- Add sub-categories to random data - #4949 by @IKarbowiak
- Deprecate `localized` field in Money type - #4952 by @IKarbowiak
- Fix for shipping API not applying taxes - #4913 by @kswiatek92
- Query object translation with only `manage_translation` permission - #4914 by @fowczarek
- Add customer note to draft orders API - #4973 by @IKarbowiak
- Allow to delete category and leave products - #4970 by @IKarbowiak
- Remove thumbnail generation from migration - #3494 by @kswiatek92
- Rename 'shipping_date' field in fulfillment model to 'created' - #2433 by @kswiatek92
- Reduce number of queries for 'checkoutComplete' mutation - #4989 by @IKarbowiak
- Force PyTest to ignore the environment variable containing the Django settings module - #4992 by @NyanKiyoshi
- Extend JWT token payload with user information - #4987 by @salwator
- Optimize the queries for product list in the dashboard - #4995 by @IKarbowiak
- Drop dashboard 1.0 - #5000 by @IKarbowiak
- Fixed serialization error on weight fields when running `loaddata` and `dumpdb` - #5005 by @NyanKiyoshi
- Fixed JSON encoding error on Google Analytics reporting - #5004 by @NyanKiyoshi
- Create custom field to translation, use new translation types in translations query - #5007 by @fowczarek
- Take allocated stock into account in `StockAvailability` filter - #5019 by @simonbru
- Generate matching postal codes for US addresses - #5033 by @maarcingebala
- Update debug toolbar - #5032 by @IKarbowiak
- Allow staff member to receive notification about customers orders - #4993 by @kswiatek92
- Add user's global id to the JWT payload - #5039 by @salwator
- Make middleware path resolving lazy - #5041 by @NyanKiyoshi
- Generate slug on saving the attribute value - #5055 by @fowczarek
- Fix order status after order update - #5072 by @fowczarek
- Extend top-level connection resolvers with ability to sort results - #5018 by @fowczarek
- Drop storefront 1.0 - #5043 by @IKarbowiak
- Replace permissions strings with enums - #5038 by @kswiatek92
- Remove gateways forms and templates - #5075 by @IKarbowiak
- Add `Wishlist` models and GraphQL endpoints - #5021 by @derenio
- Remove deprecated code - #5107 by @IKarbowiak
- Fix voucher start date filtering - #5133 by @dominik-zeglen
- Search by sku in products query - #5117 by @fowczarek
- Send fulfillment update email - #5118 by @IKarbowiak
- Add address query - #5148 by @kswiatek92
- Add `checkout_quantity_changed` webhook - #5042 by @derenio
- Remove unnecessary `manage_orders` permission - #5142 by @kswiatek92
- Mutation to change the user email - #5076 by @kswiatek92
- Add MyPy checks - #5150 by @IKarbowiak
- Move extracting user or service account to utils - #5152 by @kswiatek92
- Deprecate order status/created arguments - #5076 by @kswiatek92
- Fix getting title field in page mutations #5160 by @maarcingebala
- Copy public and private metadata from the checkout to the order upon creation - #5165 by @dankolbman
- Add warehouses and stocks- #4986 by @szewczykmira
- Add permission groups - #5176, #5513 by @IKarbowiak
- Drop `gettext` occurrences - #5189 by @IKarbowiak
- Fix `product_created` webhook - #5187 by @dzkb
- Drop unused resolver `resolve_availability` - #5190 by @maarcingebala
- Fix permission for `checkoutCustomerAttach` mutation - #5192 by @maarcingebala
- Restrict access to user field - #5194 by @maarcingebala
- Unify permission for service account API client in test - #5197 by @fowczarek
- Add additional confirmation step to `checkoutComplete` mutation - #5179 by @salwator
- Allow sorting warehouses by name - #5211 by @dominik-zeglen
- Add anonymization to GraphQL's `webhookSamplePayload` endpoint - #5161 @derenio
- Add slug to `Warehouse`, `Product` and `ProductType` models - #5196 by @IKarbowiak
- Add mutation for assigning, unassigning shipping zones to warehouse - #5217 by @kswiatek92
- Fix passing addresses to `PaymentData` objects - #5223 by @maarcingebala
- Return `null` when querying `me` as an anonymous user - #5231 by @maarcingebala
- Added `PLAYGROUND_ENABLED` environment variable/setting to allow to enable the GraphQL playground when `DEBUG` is disabled - #5254 by @NyanKiyoshi
- Fix access to order query when request from service account - #5258 by @fowczarek
- Customer shouldn't be able to see draft orders by token - #5259 by @fowczarek
- Customer shouldn't be able to query checkout with another customer - #5268 by @fowczarek
- Added integration support of Jaeger Tracing - #5282 by @NyanKiyoshi
- Return `null` when querying `me` as an anonymous user - #5231 as @maarcingebala
- Add `fulfillment created` webhook - @szewczykmira
- Unify metadata API - #5178 by @fowczarek
- Add compiled versions of emails to the repository - #5260 by @tomaszszymanski129
- Add required prop to fields where applicable - #5293 by @dominik-zeglen
- Drop `get_absolute_url` methods - #5299 by @IKarbowiak
- Add `--force` flag to `cleardb` command - #5302 by @maarcingebala
- Require non-empty message in `orderAddNote` mutation - #5316 by @maarcingebala
- Stock management refactor - #5323 by @IKarbowiak
- Add discount error codes - #5348 by @IKarbowiak
- Add benchmarks to checkout mutations - #5339 by @fowczarek
- Add pagination tests - #5363 by @fowczarek
- Add ability to assign multiple warehouses in mutations to create/update a shipping zone - #5399 by @fowczarek
- Add filter by ids to the `warehouses` query - #5414 by @fowczarek
- Add shipping rate price validation - #5411 by @kswiatek92
- Remove unused settings and environment variables - #5420 by @maarcingebala
- Add product price validation - #5413 by @kswiatek92
- Add attribute validation to `attributeAssign` mutation - #5423 by @kswiatek92
- Add possibility to update/delete more than one item in metadata - #5446 by @koradon
- Check if image exists before validating - #5425 by @kswiatek92
- Fix warehouses query not working without id - #5441 by @koradon
- Add `accountErrors` to `CreateToken` mutation - #5437, #5465 by @koradon
- Raise `GraphQLError` if filter has invalid IDs - #5460 by @gabmartinez
- Use `AccountErrorCode.INVALID_CREDENTIALS` instead of `INVALID_PASSWORD` - #5495 by @koradon
- Add tests for pagination - #5468 by @koradon
- Add `Job` abstract model and interface - #5510 by @IKarbowiak
- Refactor implementation of allocation - #5445 by @fowczarek
- Fix `WeightScalar` - #5530 by @koradon
- Add `OrderFulfill` mutation - #5525 by @fowczarek
- Add "It Works" page - #5494 by @IKarbowiak and @dominik-zeglen
- Extend errors in `OrderFulfill` mutation - #5553 by @fowczarek
- Refactor `OrderCancel` mutation for multiple warehouses - #5554 by @fowczarek
- Add negative weight validation - #5564 by @fowczarek
- Add error when user pass empty object as address - #5585 by @fowczarek
- Fix payment creation without shipping method - #5444 by @d-wysocki
- Fix checkout and order flow with variant without inventory tracking - #5599 by @fowczarek
- Fixed JWT expired token being flagged as unhandled error rather than handled. - #5603 by @NyanKiyoshi
- Refactor read-only middleware - #5602 by @maarcingebala
- Fix availability for variants without inventory tracking - #5605 by @fowczarek
- Drop support for configuring Vatlayer plugin from settings file. - #5614 by @korycins
- Add ability to query category, collection or product by slug - #5574 by @koradon
- Add `quantityAvailable` field to `ProductVariant` type - #5628 by @fowczarek
- Use tags rather than time-based logs for information on requests - #5608 by @NyanKiyoshi

## 2.9.0

### API

- Add mutation to change customer's first name last name - #4489 by @fowczarek
- Add mutation to delete customer's account - #4494 by @fowczarek
- Add mutation to change customer's password - #4656 by @fowczarek
- Add ability to customize email sender address in emails sent by Saleor - #4820 by @NyanKiyoshi
- Add ability to filter attributes per global ID - #4640 by @NyanKiyoshi
- Add ability to search product types by value (through the name) - #4647 by @NyanKiyoshi
- Add queries and mutation for serving and saving the configuration of all plugins - #4576 by @korycins
- Add `redirectUrl` to staff and user create mutations - #4717 by @fowczarek
- Add error codes to mutations responses - #4676 by @Kwaidan00
- Add translations to countries in `shop` query - #4732 by @fowczarek
- Add support for sorting product by their attribute values through given attribute ID - #4740 by @NyanKiyoshi
- Add descriptions for queries and query arguments - #4758 by @maarcingebala
- Add support for Apollo Federation - #4825 by @salwator
- Add mutation to create multiple product variants at once - #4735 by @fowczarek
- Add default value to custom errors - #4797 by @fowczarek
- Extend `availablePaymentGateways` field with gateways' configuration data - #4774 by @salwator
- Change `AddressValidationRules` API - #4655 by @Kwaidan00
- Use search in a consistent way; add sort by product type name and publication status to `products` query. - #4715 by @fowczarek
- Unify `menuItemMove` mutation with other reordering mutations - #4734 by @NyanKiyoshi
- Don't create an order when the payment was unsuccessful - #4500 by @NyanKiyoshi
- Don't require shipping information in checkout for digital orders - #4573 by @NyanKiyoshi
- Drop `manage_users` permission from the `permissions` query - #4854 by @maarcingebala
- Deprecate `inCategory` and `inCollection` attributes filters in favor of `filter` argument - #4700 by @NyanKiyoshi & @khalibloo
- Remove `PaymentGatewayEnum` from the schema, as gateways now are dynamic plugins - #4756 by @salwator
- Require `manage_products` permission to query `costPrice` and `stockQuantity` fields - #4753 by @NyanKiyoshi
- Refactor account mutations - #4510, #4668 by @fowczarek
- Fix generating random avatars when updating staff accounts - #4521 by @maarcingebala
- Fix updating JSON menu representation in mutations - #4524 by @maarcingebala
- Fix setting variant's `priceOverride` and `costPrice` to `null` - #4754 by @NyanKiyoshi
- Fix fetching staff user without `manage_users` permission - #4835 by @fowczarek
- Ensure that a GraphQL query is a string - #4836 by @nix010
- Add ability to configure the password reset link - #4863 by @fowczarek
- Fixed a performance issue where Saleor would sometimes run huge, unneeded prefetches when resolving categories or collections - #5291 by @NyanKiyoshi
- uWSGI now forces the django application to directly load on startup instead of being lazy - #5357 by @NyanKiyoshi

### Core

- Add enterprise-grade attributes management - #4351 by @dominik-zeglen and @NyanKiyoshi
- Add extensions manager - #4497 by @korycins
- Add service accounts - backend support - #4689 by @korycins
- Add support for webhooks - #4731 by @korycins
- Migrate the attributes mapping from HStore to many-to-many relation - #4663 by @NyanKiyoshi
- Create general abstraction for object metadata - #4447 by @salwator
- Add metadata to `Order` and `Fulfillment` models - #4513, #4866 by @szewczykmira
- Migrate the tax calculations to plugins - #4497 by @korycins
- Rewrite payment gateways using plugin architecture - #4669 by @salwator
- Rewrite Stripe integration to use PaymentIntents API - #4606 by @salwator
- Refactor password recovery system - #4617 by @fowczarek
- Add functionality to sort products by their "minimal variant price" - #4416 by @derenio
- Add voucher's "once per customer" feature - #4442 by @fowczarek
- Add validations for minimum password length in settings - #4735 by @fowczarek
- Add form to configure payments in the dashboard - #4807 by @szewczykmira
- Change `unique_together` in `AttributeValue` - #4805 by @fowczarek
- Change max length of SKU to 255 characters - #4811 by @lex111
- Distinguish `OrderLine` product name and variant name - #4702 by @fowczarek
- Fix updating order status after automatic fulfillment of digital products - #4709 by @korycins
- Fix error when updating or creating a sale with missing required values - #4778 by @NyanKiyoshi
- Fix error filtering pages by URL in the dashboard 1.0 - #4776 by @NyanKiyoshi
- Fix display of the products tax rate in the details page of dashboard 1.0 - #4780 by @NyanKiyoshi
- Fix adding the same product into a collection multiple times - #4518 by @NyanKiyoshi
- Fix crash when placing an order when a customer happens to have the same address more than once - #4824 by @NyanKiyoshi
- Fix time zone based tests - #4468 by @fowczarek
- Fix serializing empty URLs as a string when creating menu items - #4616 by @maarcingebala
- The invalid IP address in HTTP requests now fallback to the requester's IP address. - #4597 by @NyanKiyoshi
- Fix product variant update with current attribute values - #4936 by @fowczarek
- Update checkout last field and add auto now fields to save with update_fields parameter - #5177 by @IKarbowiak

### Dashboard 2.0

- Allow selecting the number of rows displayed in dashboard's list views - #4414 by @benekex2
- Add ability to toggle visible columns in product list - #4608 by @dominik-zeglen
- Add voucher settings - #4556 by @benekex2
- Contrast improvements - #4508 by @benekex2
- Display menu item form errors - #4551 by @dominik-zeglen
- Do not allow random IDs to appear in snapshots - #4495 by @dominik-zeglen
- Input UI changes - #4542 by @benekex2
- Implement new menu design - #4476 by @benekex2
- Refetch attribute list after closing modal - #4615 by @dominik-zeglen
- Add config for Testcafe - #4553 by @dominik-zeglen
- Fix product type taxes select - #4453 by @benekex2
- Fix form reloading - #4467 by @dominik-zeglen
- Fix voucher limit value when checkbox unchecked - #4456 by @benekex2
- Fix searches and pickers - #4487 by @dominik-zeglen
- Fix dashboard menu styles - #4491 by @benekex2
- Fix menu responsiveness - #4511 by @benekex2
- Fix loosing focus while typing in the product description field - #4549 by @dominik-zeglen
- Fix MUI warnings - #4588 by @dominik-zeglen
- Fix bulk action checkboxes - #4618 by @dominik-zeglen
- Fix rendering user avatar when it's empty #4546 by @maarcingebala
- Remove Dashboard 2.0 files form Saleor repository - #4631 by @dominik-zeglen
- Fix CreateToken mutation to use NonNull on errors field #5415 by @gabmartinez

### Other notable changes

- Replace Pipenv with Poetry - #3894 by @michaljelonek
- Upgrade `django-prices` to v2.1 - #4639 by @NyanKiyoshi
- Disable reports from uWSGI about broken pipe and write errors from disconnected clients - #4596 by @NyanKiyoshi
- Fix the random failures of `populatedb` trying to create users with an existing email - #4769 by @NyanKiyoshi
- Enforce `pydocstyle` for Python docstrings over the project - #4562 by @NyanKiyoshi
- Move Django Debug Toolbar to dev requirements - #4454 by @derenio
- Change license for artwork to CC-BY 4.0
- New translations:
  - Greek

## 2.8.0

### Core

- Avatax backend support - #4310 by @korycins
- Add ability to store used payment sources in gateways (first implemented in Braintree) - #4195 by @salwator
- Add ability to specify a minimal quantity of checkout items for a voucher - #4427 by @fowczarek
- Change the type of start and end date fields from Date to DateTime - #4293 by @fowczarek
- Revert the custom dynamic middlewares - #4452 by @NyanKiyoshi

### Dashboard 2.0

- UX improvements in Vouchers section - #4362 by @benekex2
- Add company address configuration - #4432 by @benekex2
- Require name when saving a custom list filter - #4269 by @benekex2
- Use `esModuleInterop` flag in `tsconfig.json` to simplify imports - #4372 by @dominik-zeglen
- Use hooks instead of a class component in forms - #4374 by @dominik-zeglen
- Drop CSRF token header from API client - #4357 by @dominik-zeglen
- Fix various bugs in the product section - #4429 by @dominik-zeglen

### Other notable changes

- Fix error when creating a checkout with voucher code - #4292 by @NyanKiyoshi
- Fix error when users enter an invalid phone number in an address - #4404 by @NyanKiyoshi
- Fix error when adding a note to an anonymous order - #4319 by @NyanKiyoshi
- Fix gift card duplication error in the `populatedb` script - #4336 by @fowczarek
- Fix vouchers apply once per order - #4339 by @fowczarek
- Fix discount tests failing at random - #4401 by @korycins
- Add `SPECIFIC_PRODUCT` type to `VoucherType` - #4344 by @fowczarek
- New translations:
  - Icelandic
- Refactored the backend side of `checkoutCreate` to improve performances and prevent side effects over the user's checkout if the checkout creation was to fail. - #4367 by @NyanKiyoshi
- Refactored the logic of cleaning the checkout shipping method over the API, so users do not lose the shipping method when updating their checkout. If the shipping method becomes invalid, it will be replaced by the cheapest available. - #4367 by @NyanKiyoshi & @szewczykmira
- Refactored process of getting available shipping methods to make it easier to understand and prevent human-made errors. - #4367 by @NyanKiyoshi
- Moved 3D secure option to Braintree plugin configuration and update config structure mechanism - #4751 by @salwator

## 2.7.0

### API

- Create order only when payment is successful - #4154 by @NyanKiyoshi
- Order Events containing order lines or fulfillment lines now return the line object in the GraphQL API - #4114 by @NyanKiyoshi
- GraphQL now prints exceptions to stderr as well as returning them or not - #4148 by @NyanKiyoshi
- Refactored API resolvers to static methods with root typing - #4155 by @NyanKiyoshi
- Add phone validation in the GraphQL API to handle the library upgrade - #4156 by @NyanKiyoshi

### Core

- Add basic Gift Cards support in the backend - #4025 by @fowczarek
- Add the ability to sort products within a collection - #4123 by @NyanKiyoshi
- Implement customer events - #4094 by @NyanKiyoshi
- Merge "authorize" and "capture" operations - #4098 by @korycins, @NyanKiyoshi
- Separate the Django middlewares from the GraphQL API middlewares - #4102 by @NyanKiyoshi, #4186 by @cmiacz

### Dashboard 2.0

- Add navigation section - #4012 by @dominik-zeglen
- Add filtering on product list - #4193 by @dominik-zeglen
- Add filtering on orders list - #4237 by @dominik-zeglen
- Change input style and improve Storybook stories - #4115 by @dominik-zeglen
- Migrate deprecated fields in Dashboard 2.0 - #4121 by @benekex2
- Add multiple select checkbox - #4133, #4146 by @benekex2
- Rename menu items in Dashboard 2.0 - #4172 by @benekex2
- Category delete modal improvements - #4171 by @benekex2
- Close modals on click outside - #4236 - by @benekex2
- Use date localize hook in translations - #4202 by @dominik-zeglen
- Unify search API - #4200 by @dominik-zeglen
- Default default PAGINATE_BY - #4238 by @dominik-zeglen
- Create generic filtering interface - #4221 by @dominik-zeglen
- Add default state to rich text editor = #4281 by @dominik-zeglen
- Fix translation discard button - #4109 by @benekex2
- Fix draftail options and icons - #4132 by @benekex2
- Fix typos and messages in Dashboard 2.0 - #4168 by @benekex2
- Fix view all orders button - #4173 by @benekex2
- Fix visibility card view - #4198 by @benekex2
- Fix query refetch after selecting an object in list - #4272 by @dominik-zeglen
- Fix image selection in variants - #4270 by @benekex2
- Fix collection search - #4267 by @dominik-zeglen
- Fix quantity height in draft order edit - #4273 by @benekex2
- Fix checkbox clickable area size - #4280 by @dominik-zeglen
- Fix breaking object selection in menu section - #4282 by @dominik-zeglen
- Reset selected items when tab switch - #4268 by @benekex2

### Other notable changes

- Add support for Google Cloud Storage - #4127 by @chetabahana
- Adding a nonexistent variant to checkout no longer crashes - #4166 by @NyanKiyoshi
- Disable storage of Celery results - #4169 by @NyanKiyoshi
- Disable polling in Playground - #4188 by @maarcingebala
- Cleanup code for updated function names and unused argument - #4090 by @jxltom
- Users can now add multiple "Add to Cart" forms in a single page - #4165 by @NyanKiyoshi
- Fix incorrect argument in `get_client_token` in Braintree integration - #4182 by @maarcingebala
- Fix resolving attribute values when transforming them to HStore - #4161 by @maarcingebala
- Fix wrong calculation of subtotal in cart page - #4145 by @korycins
- Fix margin calculations when product/variant price is set to zero - #4170 by @MahmoudRizk
- Fix applying discounts in checkout's subtotal calculation in API - #4192 by @maarcingebala
- Fix GATEWAYS_ENUM to always contain all implemented payment gateways - #4108 by @koradon

## 2.6.0

### API

- Add unified filtering interface in resolvers - #3952, #4078 by @korycins
- Add mutations for bulk actions - #3935, #3954, #3967, #3969, #3970 by @akjanik
- Add mutation for reordering menu items - #3958 by @NyanKiyoshi
- Optimize queries for single nodes - #3968 @NyanKiyoshi
- Refactor error handling in mutations #3891 by @maarcingebala & @akjanik
- Specify mutation permissions through Meta classes - #3980 by @NyanKiyoshi
- Unify pricing access in products and variants - #3948 by @NyanKiyoshi
- Use only_fields instead of exclude_fields in type definitions - #3940 by @michaljelonek
- Prefetch collections when getting sales of a bunch of products - #3961 by @NyanKiyoshi
- Remove unnecessary dedents from GraphQL schema so new Playground can work - #4045 by @salwator
- Restrict resolving payment by ID - #4009 @NyanKiyoshi
- Require `checkoutId` for updating checkout's shipping and billing address - #4074 by @jxltom
- Handle errors in `TokenVerify` mutation - #3981 by @fowczarek
- Unify argument names in types and resolvers - #3942 by @NyanKiyoshi

### Core

- Use Black as the default code formatting tool - #3852 by @krzysztofwolski and @NyanKiyoshi
- Dropped Python 3.5 support - #4028 by @korycins
- Rename Cart to Checkout - #3963 by @michaljelonek
- Use data classes to exchange data with payment gateways - #4028 by @korycins
- Refactor order events - #4018 by @NyanKiyoshi

### Dashboard 2.0

- Add bulk actions - #3955 by @dominik-zeglen
- Add user avatar management - #4030 by @benekex2
- Add navigation drawer support on mobile devices - #3839 by @benekex2
- Fix rendering validation errors in product form - #4024 by @benekex2
- Move dialog windows to query string rather than router paths - #3953 by @dominik-zeglen
- Update order events types - #4089 by @jxltom
- Code cleanup by replacing render props with react hooks - #4010 by @dominik-zeglen

### Other notable changes

- Add setting to enable Django Debug Toolbar - #3983 by @koradon
- Use newest GraphQL Playground - #3971 by @salwator
- Ensure adding to quantities in the checkout is respecting the limits - #4005 by @NyanKiyoshi
- Fix country area choices - #4008 by @fowczarek
- Fix price_range_as_dict function - #3999 by @zodiacfireworks
- Fix the product listing not showing in the voucher when there were products selected - #4062 by @NyanKiyoshi
- Fix crash in Dashboard 1.0 when updating an order address's phone number - #4061 by @NyanKiyoshi
- Reduce the time of tests execution by using dummy password hasher - #4083 by @korycins
- Set up explicit **hash** function - #3979 by @akjanik
- Unit tests use none as media root - #3975 by @korycins
- Update file field styles with materializecss template filter - #3998 by @zodiacfireworks
- New translations:
  - Albanian
  - Colombian Spanish
  - Lithuanian

## 2.5.0

### API

- Add query to fetch draft orders - #3809 by @michaljelonek
- Add bulk delete mutations - #3838 by @michaljelonek
- Add `languageCode` enum to API - #3819 by @michaljelonek, #3854 by @jxltom
- Duplicate address instances in checkout mutations - #3866 by @pawelzar
- Restrict access to `orders` query for unauthorized users - #3861 by @pawelzar
- Support setting address as default in address mutations - #3787 by @jxltom
- Fix phone number validation in GraphQL when country prefix not given - #3905 by @patrys
- Report pretty stack traces in DEBUG mode - #3918 by @patrys

### Core

- Drop support for Django 2.1 and Django 1.11 (previous LTS) - #3929 by @patrys
- Fulfillment of digital products - #3868 by @korycins
- Introduce avatars for staff accounts - #3878 by @pawelzar
- Refactor the account avatars path from a relative to absolute - #3938 by @NyanKiyoshi

### Dashboard 2.0

- Add translations section - #3884 by @dominik-zeglen
- Add light/dark theme - #3856 by @dominik-zeglen
- Add customer's address book view - #3826 by @dominik-zeglen
- Add "Add variant" button on the variant details page = #3914 by @dominik-zeglen
- Add back arrows in "Configure" subsections - #3917 by @dominik-zeglen
- Display avatars in staff views - #3922 by @dominik-zeglen
- Prevent user from changing his own status and permissions - #3922 by @dominik-zeglen
- Fix crashing product create view - #3837, #3910 by @dominik-zeglen
- Fix layout in staff members details page - #3857 by @dominik-zeglen
- Fix unfocusing rich text editor - #3902 by @dominik-zeglen
- Improve accessibility - #3856 by @dominik-zeglen

### Other notable changes

- Improve user and staff management in dashboard 1.0 - #3781 by @jxltom
- Fix default product tax rate in Dashboard 1.0 - #3880 by @pawelzar
- Fix logo in docs - #3928 by @michaljelonek
- Fix name of logo file - #3867 by @jxltom
- Fix variants for juices in example data - #3926 by @michaljelonek
- Fix alignment of the cart dropdown on new bootstrap version - #3937 by @NyanKiyoshi
- Refactor the account avatars path from a relative to absolute - #3938 by @NyanKiyoshi
- New translations:
  - Armenian
  - Portuguese
  - Swahili
  - Thai

## 2.4.0

### API

- Add model translations support in GraphQL API - #3789 by @michaljelonek
- Add mutations to manage addresses for authenticated customers - #3772 by @Kwaidan00, @maarcingebala
- Add mutation to apply vouchers in checkout - #3739 by @Kwaidan00
- Add thumbnail field to `OrderLine` type - #3737 by @michaljelonek
- Add a query to fetch order by token - #3740 by @michaljelonek
- Add city choices and city area type to address validator API - #3788 by @jxltom
- Fix access to unpublished objects in API - #3724 by @Kwaidan00
- Fix bug where errors are not returned when creating fulfillment with a non-existent order line - #3777 by @jxltom
- Fix `productCreate` mutation when no product type was provided - #3804 by @michaljelonek
- Enable database search in products query - #3736 by @michaljelonek
- Use authenticated user's email as default email in creating checkout - #3726 by @jxltom
- Generate voucher code if it wasn't provided in mutation - #3717 by @Kwaidan00
- Improve limitation of vouchers by country - #3707 by @michaljelonek
- Only include canceled fulfillments for staff in fulfillment API - #3778 by @jxltom
- Support setting address as when creating customer address #3782 by @jxltom
- Fix generating slug from title - #3816 by @maarcingebala
- Add `variant` field to `OrderLine` type - #3820 by @maarcingebala

### Core

- Add JSON fields to store rich-text content - #3756 by @michaljelonek
- Add function to recalculate total order weight - #3755 by @Kwaidan00, @maarcingebala
- Unify cart creation logic in API and Django views - #3761, #3790 by @maarcingebala
- Unify payment creation logic in API and Django views - #3715 by @maarcingebala
- Support partially charged and refunded payments - #3735 by @jxltom
- Support partial fulfillment of ordered items - #3754 by @jxltom
- Fix applying discounts when a sale has no end date - #3595 by @cprinos

### Dashboard 2.0

- Add "Discounts" section - #3654 by @dominik-zeglen
- Add "Pages" section; introduce Draftail WYSIWYG editor - #3751 by @dominik-zeglen
- Add "Shipping Methods" section - #3770 by @dominik-zeglen
- Add support for date and datetime components - #3708 by @dominik-zeglen
- Restyle app layout - #3811 by @dominik-zeglen

### Other notable changes

- Unify model field names related to models' public access - `publication_date` and `is_published` - #3706 by @michaljelonek
- Improve filter orders by payment status - #3749 @jxltom
- Refactor translations in emails - #3701 by @Kwaidan00
- Use exact image versions in docker-compose - #3742 by @ashishnitinpatil
- Sort order payment and history in descending order - #3747 by @jxltom
- Disable style-loader in dev mode - #3720 by @jxltom
- Add ordering to shipping method - #3806 by @michaljelonek
- Add missing type definition for dashboard 2.0 - #3776 by @jxltom
- Add header and footer for checkout success pages #3752 by @jxltom
- Add instructions for using local assets in Docker - #3723 by @michaljelonek
- Update S3 deployment documentation to include CORS configuration note - #3743 by @NyanKiyoshi
- Fix missing migrations for is_published field of product and page model - #3757 by @jxltom
- Fix problem with l10n in Braintree payment gateway template - #3691 by @Kwaidan00
- Fix bug where payment is not filtered from active ones when creating payment - #3732 by @jxltom
- Fix incorrect cart badge location - #3786 by @jxltom
- Fix storefront styles after bootstrap is updated to 4.3.1 - #3753 by @jxltom
- Fix logo size in different browser and devices with different sizes - #3722 by @jxltom
- Rename dumpdata file `db.json` to `populatedb_data.json` - #3810 by @maarcingebala
- Prefetch collections for product availability - #3813 by @michaljelonek
- Bump django-graphql-jwt - #3814 by @michaljelonek
- Fix generating slug from title - #3816 by @maarcingebala
- New translations:
  - Estonian
  - Indonesian

## 2.3.1

- Fix access to private variant fields in API - #3773 by maarcingebala
- Limit access of quantity and allocated quantity to staff in GraphQL API #3780 by @jxltom

## 2.3.0

### API

- Return user's last checkout in the `User` type - #3578 by @fowczarek
- Automatically assign checkout to the logged in user - #3587 by @fowczarek
- Expose `chargeTaxesOnShipping` field in the `Shop` type - #3603 by @fowczarek
- Expose list of enabled payment gateways - #3639 by @fowczarek
- Validate uploaded files in a unified way - #3633 by @fowczarek
- Add mutation to trigger fetching tax rates - #3622 by @fowczarek
- Use USERNAME_FIELD instead of hard-code email field when resolving user - #3577 by @jxltom
- Require variant and quantity fields in `CheckoutLineInput` type - #3592 by @jxltom
- Preserve order of nodes in `get_nodes_or_error` function - #3632 by @jxltom
- Add list mutations for `Voucher` and `Sale` models - #3669 by @michaljelonek
- Use proper type for countries in `Voucher` type - #3664 by @michaljelonek
- Require email in when creating checkout in API - #3667 by @michaljelonek
- Unify returning errors in the `tokenCreate` mutation - #3666 by @michaljelonek
- Use `Date` field in Sale/Voucher inputs - #3672 by @michaljelonek
- Refactor checkout mutations - #3610 by @fowczarek
- Refactor `clean_instance`, so it does not returns errors anymore - #3597 by @akjanik
- Handle GraphqQL syntax errors - #3576 by @jxltom

### Core

- Refactor payments architecture - #3519 by @michaljelonek
- Improve Docker and `docker-compose` configuration - #3657 by @michaljelonek
- Allow setting payment status manually for dummy gateway in Storefront 1.0 - #3648 by @jxltom
- Infer default transaction kind from operation type - #3646 by @jxltom
- Get correct payment status for order without any payments - #3605 by @jxltom
- Add default ordering by `id` for `CartLine` model - #3593 by @jxltom
- Fix "set password" email sent to customer created in the dashboard - #3688 by @Kwaidan00

### Dashboard 2.0

- ️Add taxes section - #3622 by @dominik-zeglen
- Add drag'n'drop image upload - #3611 by @dominik-zeglen
- Unify grid handling - #3520 by @dominik-zeglen
- Add component generator - #3670 by @dominik-zeglen
- Throw Typescript errors while snapshotting - #3611 by @dominik-zeglen
- Simplify mutation's error checking - #3589 by @dominik-zeglen
- Fix order cancelling - #3624 by @dominik-zeglen
- Fix logo placement - #3602 by @dominik-zeglen

### Other notable changes

- Register Celery task for updating exchange rates - #3599 by @jxltom
- Fix handling different attributes with the same slug - #3626 by @jxltom
- Add missing migrations for tax rate choices - #3629 by @jxltom
- Fix `TypeError` on calling `get_client_token` - #3660 by @michaljelonek
- Make shipping required as default when creating product types - #3655 by @jxltom
- Display payment status on customer's account page in Storefront 1.0 - #3637 by @jxltom
- Make order fields sequence in Dashboard 1.0 same as in Dashboard 2.0 - #3606 by @jxltom
- Fix returning products for homepage for the currently viewing user - #3598 by @jxltom
- Allow filtering payments by status in Dashboard 1.0 - #3608 by @jxltom
- Fix typo in the definition of order status - #3649 by @jxltom
- Add margin for order notes section - #3650 by @jxltom
- Fix logo position - #3609, #3616 by @jxltom
- Storefront visual improvements - #3696 by @piotrgrundas
- Fix product list price filter - #3697 by @Kwaidan00
- Redirect to success page after successful payment - #3693 by @Kwaidan00

## 2.2.0

### API

- Use `PermissionEnum` as input parameter type for `permissions` field - #3434 by @maarcingebala
- Add "authorize" and "charge" mutations for payments - #3426 by @jxltom
- Add alt text to product thumbnails and background images of collections and categories - #3429 by @fowczarek
- Fix passing decimal arguments = #3457 by @fowczarek
- Allow sorting products by the update date - #3470 by @jxltom
- Validate and clear the shipping method in draft order mutations - #3472 by @fowczarek
- Change tax rate field to choice field - #3478 by @fowczarek
- Allow filtering attributes by collections - #3508 by @maarcingebala
- Resolve to `None` when empty object ID was passed as mutation argument - #3497 by @maarcingebala
- Change `errors` field type from [Error] to [Error!] - #3489 by @fowczarek
- Support creating default variant for product types that don't use multiple variants - #3505 by @fowczarek
- Validate SKU when creating a default variant - #3555 by @fowczarek
- Extract enums to separate files - #3523 by @maarcingebala

### Core

- Add Stripe payment gateway - #3408 by @jxltom
- Add `first_name` and `last_name` fields to the `User` model - #3101 by @fowczarek
- Improve several payment validations - #3418 by @jxltom
- Optimize payments related database queries - #3455 by @jxltom
- Add publication date to collections - #3369 by @k-brk
- Fix hard-coded site name in order PDFs - #3526 by @NyanKiyoshi
- Update favicons to the new style - #3483 by @dominik-zeglen
- Fix migrations for default currency - #3235 by @bykof
- Remove Elasticsearch from `docker-compose.yml` - #3482 by @maarcingebala
- Resort imports in tests - #3471 by @jxltom
- Fix the no shipping orders payment crash on Stripe - #3550 by @NyanKiyoshi
- Bump backend dependencies - #3557 by @maarcingebala. This PR removes security issue CVE-2019-3498 which was present in Django 2.1.4. Saleor however wasn't vulnerable to this issue as it doesn't use the affected `django.views.defaults.page_not_found()` view.
- Generate random data using the default currency - #3512 by @stephenmoloney
- New translations:
  - Catalan
  - Serbian

### Dashboard 2.0

- Restyle product selection dialogs - #3499 by @dominik-zeglen, @maarcingebala
- Fix minor visual bugs in Dashboard 2.0 - #3433 by @dominik-zeglen
- Display warning if order draft has missing data - #3431 by @dominik-zeglen
- Add description field to collections - #3435 by @dominik-zeglen
- Add query batching - #3443 by @dominik-zeglen
- Use autocomplete fields in country selection - #3443 by @dominik-zeglen
- Add alt text to categories and collections - #3461 by @dominik-zeglen
- Use first and last name of a customer or staff member in UI - #3247 by @Bonifacy1, @dominik-zeglen
- Show error page if an object was not found - #3463 by @dominik-zeglen
- Fix simple product's inventory data saving bug - #3474 by @dominik-zeglen
- Replace `thumbnailUrl` with `thumbnail { url }` - #3484 by @dominik-zeglen
- Change "Feature on Homepage" switch behavior - #3481 by @dominik-zeglen
- Expand payment section in order view - #3502 by @dominik-zeglen
- Change TypeScript loader to speed up the build process - #3545 by @patrys

### Bugfixes

- Do not show `Pay For Order` if order is partly paid since partial payment is not supported - #3398 by @jxltom
- Fix attribute filters in the products category view - #3535 by @fowczarek
- Fix storybook dependencies conflict - #3544 by @dominik-zeglen

## 2.1.0

### API

- Change selected connection fields to lists - #3307 by @fowczarek
- Require pagination in connections - #3352 by @maarcingebala
- Replace Graphene view with a custom one - #3263 by @patrys
- Change `sortBy` parameter to use enum type - #3345 by @fowczarek
- Add `me` query to fetch data of a logged-in user - #3202, #3316 by @fowczarek
- Add `canFinalize` field to the Order type - #3356 by @fowczarek
- Extract resolvers and mutations to separate files - #3248 by @fowczarek
- Add VAT tax rates field to country - #3392 by @michaljelonek
- Allow creating orders without users - #3396 by @fowczarek

### Core

- Add Razorpay payment gatway - #3205 by @NyanKiyoshi
- Use standard tax rate as a default tax rate value - #3340 by @fowczarek
- Add description field to the Collection model - #3275 by @fowczarek
- Enforce the POST method on VAT rates fetching - #3337 by @NyanKiyoshi
- Generate thumbnails for category/collection background images - #3270 by @NyanKiyoshi
- Add warm-up support in product image creation mutation - #3276 by @NyanKiyoshi
- Fix error in the `populatedb` script when running it not from the project root - #3272 by @NyanKiyoshi
- Make Webpack rebuilds fast - #3290 by @patrys
- Skip installing Chromium to make deployment faster - #3227 by @jxltom
- Add default test runner - #3258 by @jxltom
- Add Transifex client to Pipfile - #3321 by @jxltom
- Remove additional pytest arguments in tox - #3338 by @jxltom
- Remove test warnings - #3339 by @jxltom
- Remove runtime warning when product has discount - #3310 by @jxltom
- Remove `django-graphene-jwt` warnings - #3228 by @jxltom
- Disable deprecated warnings - #3229 by @jxltom
- Add `AWS_S3_ENDPOINT_URL` setting to support DigitalOcean spaces. - #3281 by @hairychris
- Add `.gitattributes` file to hide diffs for generated files on Github - #3055 by @NyanKiyoshi
- Add database sequence reset to `populatedb` - #3406 by @michaljelonek
- Get authorized amount from succeeded auth transactions - #3417 by @jxltom
- Resort imports by `isort` - #3412 by @jxltom

### Dashboard 2.0

- Add confirmation modal when leaving view with unsaved changes - #3375 by @dominik-zeglen
- Add dialog loading and error states - #3359 by @dominik-zeglen
- Split paths and urls - #3350 by @dominik-zeglen
- Derive state from props in forms - #3360 by @dominik-zeglen
- Apply debounce to autocomplete fields - #3351 by @dominik-zeglen
- Use Apollo signatures - #3353 by @dominik-zeglen
- Add order note field in the order details view - #3346 by @dominik-zeglen
- Add app-wide progress bar - #3312 by @dominik-zeglen
- Ensure that all queries are built on top of TypedQuery - #3309 by @dominik-zeglen
- Close modal windows automatically - #3296 by @dominik-zeglen
- Move URLs to separate files - #3295 by @dominik-zeglen
- Add basic filters for products and orders list - #3237 by @Bonifacy1
- Fetch default currency from API - #3280 by @dominik-zeglen
- Add `displayName` property to components - #3238 by @Bonifacy1
- Add window titles - #3279 by @dominik-zeglen
- Add paginator component - #3265 by @dominik-zeglen
- Update Material UI to 3.6 - #3387 by @patrys
- Upgrade React, Apollo, Webpack and Babel - #3393 by @patrys
- Add pagination for required connections - #3411 by @dominik-zeglen

### Bugfixes

- Fix language codes - #3311 by @jxltom
- Fix resolving empty attributes list - #3293 by @maarcingebala
- Fix range filters not being applied - #3385 by @michaljelonek
- Remove timeout for updating image height - #3344 by @jxltom
- Return error if checkout was not found - #3289 by @maarcingebala
- Solve an auto-resize conflict between Materialize and medium-editor - #3367 by @adonig
- Fix calls to `ngettext_lazy` - #3380 by @patrys
- Filter preauthorized order from succeeded transactions - #3399 by @jxltom
- Fix incorrect country code in fixtures - #3349 by @bingimar
- Fix updating background image of a collection - #3362 by @fowczarek & @dominik-zeglen

### Docs

- Document settings related to generating thumbnails on demand - #3329 by @NyanKiyoshi
- Improve documentation for Heroku deployment - #3170 by @raybesiga
- Update documentation on Docker deployment - #3326 by @jxltom
- Document payment gateway configuration - #3376 by @NyanKiyoshi

## 2.0.0

### API

- Add mutation to delete a customer; add `isActive` field in `customerUpdate` mutation - #3177 by @maarcingebala
- Add mutations to manage authorization keys - #3082 by @maarcingebala
- Add queries for dashboard homepage - #3146 by @maarcingebala
- Allows user to unset homepage collection - #3140 by @oldPadavan
- Use enums as permission codes - #3095 by @the-bionic
- Return absolute image URLs - #3182 by @maarcingebala
- Add `backgroundImage` field to `CategoryInput` - #3153 by @oldPadavan
- Add `dateJoined` and `lastLogin` fields in `User` type - #3169 by @maarcingebala
- Separate `parent` input field from `CategoryInput` - #3150 by @akjanik
- Remove duplicated field in Order type - #3180 by @maarcingebala
- Handle empty `backgroundImage` field in API - #3159 by @maarcingebala
- Generate name-based slug in collection mutations - #3145 by @akjanik
- Remove products field from `collectionUpdate` mutation - #3141 by @oldPadavan
- Change `items` field in `Menu` type from connection to list - #3032 by @oldPadavan
- Make `Meta.description` required in `BaseMutation` - #3034 by @oldPadavan
- Apply `textwrap.dedent` to GraphQL descriptions - #3167 by @fowczarek

### Dashboard 2.0

- Add collection management - #3135 by @dominik-zeglen
- Add customer management - #3176 by @dominik-zeglen
- Add homepage view - #3155, #3178 by @Bonifacy1 and @dominik-zeglen
- Add product type management - #3052 by @dominik-zeglen
- Add site settings management - #3071 by @dominik-zeglen
- Escape node IDs in URLs - #3115 by @dominik-zeglen
- Restyle categories section - #3072 by @Bonifacy1

### Other

- Change relation between `ProductType` and `Attribute` models - #3097 by @maarcingebala
- Remove `quantity-allocated` generation in `populatedb` script - #3084 by @MartinSeibert
- Handle `Money` serialization - #3131 by @Pacu2
- Do not collect unnecessary static files - #3050 by @jxltom
- Remove host mounted volume in `docker-compose` - #3091 by @tiangolo
- Remove custom services names in `docker-compose` - #3092 by @tiangolo
- Replace COUNTRIES with countries.countries - #3079 by @neeraj1909
- Installing dev packages in docker since tests are needed - #3078 by @jxltom
- Remove comparing string in address-form-panel template - #3074 by @tomcio1205
- Move updating variant names to a Celery task - #3189 by @fowczarek

### Bugfixes

- Fix typo in `clean_input` method - #3100 by @the-bionic
- Fix typo in `ShippingMethod` model - #3099 by @the-bionic
- Remove duplicated variable declaration - #3094 by @the-bionic

### Docs

- Add createdb note to getting started for Windows - #3106 by @ajostergaard
- Update docs on pipenv - #3045 by @jxltom<|MERGE_RESOLUTION|>--- conflicted
+++ resolved
@@ -2,10 +2,8 @@
 
 All notable, unreleased changes to this project will be documented in this file. For the released changes, please visit the [Releases](https://github.com/mirumee/saleor/releases) page.
 
-<<<<<<< HEAD
 # 3.1.0
 
-=======
 
 # Unreleased
 
@@ -20,7 +18,6 @@
 
 # 3.1.0
 
->>>>>>> 2b10fc23
 ### Breaking changes
 
 #### Plugins
@@ -82,10 +79,7 @@
 - Raise ValidationError in `CheckoutAddPromoCode`, `CheckoutPaymentCreate` when product in the checkout is
 unavailable - #8978 by @IKarbowiak
 - Remove `graphene-django` dependency - #9170 by @rafalp
-<<<<<<< HEAD
-=======
-
->>>>>>> 2b10fc23
+
 
 # 3.0.0
 
