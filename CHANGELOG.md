--- conflicted
+++ resolved
@@ -2,7 +2,6 @@
 
 All notable, unreleased changes to this project will be documented in this file. For the released changes, please visit the [Releases](https://github.com/mirumee/saleor/releases) page.
 
-<<<<<<< HEAD
 # 3.8.0 [Unreleased]
 ### Highlights
 
@@ -30,7 +29,6 @@
   - Deprecate `TransactionEventStatus.PENDING` - Will be removed in Saleor3.9, as the API is the preview feature.
   - Add `CANCEL` to `TransactionActionEnum`.
   - Deprecate `TransactionActionEnum.VOID` - Will be removed in Saleor3.9, as the API is the preview feature Use `CANCEL` instead.
-=======
 # 3.9.0 [Unreleased]
 
 - Re-enable 5 minute database connection persistence by default - #11074 + #11100 by @NyanKiyoshi
@@ -49,7 +47,6 @@
 ### Breaking changes
 
 - Verify JWT tokens whenever they are provided with the request. Before, they were only validated when an operation required any permissions. For example: when refreshing a token, the request shouldn't include the expired one.
->>>>>>> b1e48ada
 
 ### GraphQL API
 
